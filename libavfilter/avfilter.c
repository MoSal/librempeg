--- conflicted
+++ resolved
@@ -342,7 +342,6 @@
 
 int ff_request_frame(AVFilterLink *link)
 {
-<<<<<<< HEAD
     int ret = -1;
     FF_TPRINTF_START(NULL, request_frame); ff_tlog_link(NULL, link, 1);
 
@@ -370,16 +369,6 @@
         }
     }
     return ret;
-=======
-    FF_DPRINTF_START(NULL, request_frame); ff_dlog_link(NULL, link, 1);
-
-    if (link->srcpad->request_frame)
-        return link->srcpad->request_frame(link);
-    else if (link->src->inputs[0])
-        return ff_request_frame(link->src->inputs[0]);
-    else
-        return AVERROR(EINVAL);
->>>>>>> 88b160a4
 }
 
 int ff_poll_frame(AVFilterLink *link)
