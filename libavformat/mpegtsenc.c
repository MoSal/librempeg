/*
 * MPEG2 transport stream (aka DVB) muxer
 * Copyright (c) 2003 Fabrice Bellard
 *
 * This file is part of FFmpeg.
 *
 * FFmpeg is free software; you can redistribute it and/or
 * modify it under the terms of the GNU Lesser General Public
 * License as published by the Free Software Foundation; either
 * version 2.1 of the License, or (at your option) any later version.
 *
 * FFmpeg is distributed in the hope that it will be useful,
 * but WITHOUT ANY WARRANTY; without even the implied warranty of
 * MERCHANTABILITY or FITNESS FOR A PARTICULAR PURPOSE.  See the GNU
 * Lesser General Public License for more details.
 *
 * You should have received a copy of the GNU Lesser General Public
 * License along with FFmpeg; if not, write to the Free Software
 * Foundation, Inc., 51 Franklin Street, Fifth Floor, Boston, MA 02110-1301 USA
 */

#include "libavutil/bswap.h"
#include "libavutil/crc.h"
#include "libavutil/dict.h"
#include "libavutil/intreadwrite.h"
#include "libavutil/mathematics.h"
#include "libavutil/opt.h"
<<<<<<< HEAD
#include "libavutil/avassert.h"
=======

>>>>>>> b7b1bf91
#include "libavcodec/internal.h"

#include "avformat.h"
#include "internal.h"
#include "mpegts.h"

#define PCR_TIME_BASE 27000000

/* write DVB SI sections */

/*********************************************/
/* mpegts section writer */

typedef struct MpegTSSection {
    int pid;
    int cc;
    void (*write_packet)(struct MpegTSSection *s, const uint8_t *packet);
    void *opaque;
} MpegTSSection;

typedef struct MpegTSService {
    MpegTSSection pmt; /* MPEG2 pmt table context */
    int sid;           /* service ID */
    char *name;
    char *provider_name;
    int pcr_pid;
    int pcr_packet_count;
    int pcr_packet_period;
} MpegTSService;

typedef struct MpegTSWrite {
    const AVClass *av_class;
    MpegTSSection pat; /* MPEG2 pat table */
    MpegTSSection sdt; /* MPEG2 sdt table context */
    MpegTSService **services;
    int sdt_packet_count;
    int sdt_packet_period;
    int pat_packet_count;
    int pat_packet_period;
    int nb_services;
    int onid;
    int tsid;
    int64_t first_pcr;
    int mux_rate; ///< set to 1 when VBR
    int pes_payload_size;

    int transport_stream_id;
    int original_network_id;
    int service_id;

    int pmt_start_pid;
    int start_pid;
    int m2ts_mode;

    int reemit_pat_pmt; // backward compatibility

    int pcr_period;
#define MPEGTS_FLAG_REEMIT_PAT_PMT  0x01
#define MPEGTS_FLAG_AAC_LATM        0x02
    int flags;
    int copyts;
    int tables_version;

    int omit_video_pes_length;
} MpegTSWrite;

/* a PES packet header is generated every DEFAULT_PES_HEADER_FREQ packets */
#define DEFAULT_PES_HEADER_FREQ  16
#define DEFAULT_PES_PAYLOAD_SIZE ((DEFAULT_PES_HEADER_FREQ - 1) * 184 + 170)

/* The section length is 12 bits. The first 2 are set to 0, the remaining
 * 10 bits should not exceed 1021. */
#define SECTION_LENGTH 1020

/* NOTE: 4 bytes must be left at the end for the crc32 */
static void mpegts_write_section(MpegTSSection *s, uint8_t *buf, int len)
{
    unsigned int crc;
    unsigned char packet[TS_PACKET_SIZE];
    const unsigned char *buf_ptr;
    unsigned char *q;
    int first, b, len1, left;

    crc = av_bswap32(av_crc(av_crc_get_table(AV_CRC_32_IEEE),
                            -1, buf, len - 4));

    buf[len - 4] = (crc >> 24) & 0xff;
    buf[len - 3] = (crc >> 16) & 0xff;
    buf[len - 2] = (crc >>  8) & 0xff;
    buf[len - 1] = (crc)       & 0xff;

    /* send each packet */
    buf_ptr = buf;
    while (len > 0) {
        first = (buf == buf_ptr);
        q     = packet;
        *q++  = 0x47;
        b     = (s->pid >> 8);
        if (first)
            b |= 0x40;
        *q++  = b;
        *q++  = s->pid;
        s->cc = (s->cc + 1) & 0xf;
        *q++  = 0x10 | s->cc;
        if (first)
            *q++ = 0; /* 0 offset */
        len1 = TS_PACKET_SIZE - (q - packet);
        if (len1 > len)
            len1 = len;
        memcpy(q, buf_ptr, len1);
        q += len1;
        /* add known padding data */
        left = TS_PACKET_SIZE - (q - packet);
        if (left > 0)
            memset(q, 0xff, left);

        s->write_packet(s, packet);

        buf_ptr += len1;
        len     -= len1;
    }
}

static inline void put16(uint8_t **q_ptr, int val)
{
    uint8_t *q;
    q      = *q_ptr;
    *q++   = val >> 8;
    *q++   = val;
    *q_ptr = q;
}

static int mpegts_write_section1(MpegTSSection *s, int tid, int id,
                                 int version, int sec_num, int last_sec_num,
                                 uint8_t *buf, int len)
{
    uint8_t section[1024], *q;
    unsigned int tot_len;
    /* reserved_future_use field must be set to 1 for SDT */
    unsigned int flags = tid == SDT_TID ? 0xf000 : 0xb000;

    tot_len = 3 + 5 + len + 4;
    /* check if not too big */
    if (tot_len > 1024)
        return AVERROR_INVALIDDATA;

    q    = section;
    *q++ = tid;
    put16(&q, flags | (len + 5 + 4)); /* 5 byte header + 4 byte CRC */
    put16(&q, id);
    *q++ = 0xc1 | (version << 1); /* current_next_indicator = 1 */
    *q++ = sec_num;
    *q++ = last_sec_num;
    memcpy(q, buf, len);

    mpegts_write_section(s, section, tot_len);
    return 0;
}

/*********************************************/
/* mpegts writer */

#define DEFAULT_PROVIDER_NAME   "FFmpeg"
#define DEFAULT_SERVICE_NAME    "Service01"

/* we retransmit the SI info at this rate */
#define SDT_RETRANS_TIME 500
#define PAT_RETRANS_TIME 100
#define PCR_RETRANS_TIME 20

typedef struct MpegTSWriteStream {
    struct MpegTSService *service;
    int pid; /* stream associated pid */
    int cc;
    int payload_size;
    int first_pts_check; ///< first pts check needed
    int prev_payload_key;
    int64_t payload_pts;
    int64_t payload_dts;
    int payload_flags;
    uint8_t *payload;
    AVFormatContext *amux;
    AVRational user_tb;
} MpegTSWriteStream;

static void mpegts_write_pat(AVFormatContext *s)
{
    MpegTSWrite *ts = s->priv_data;
    MpegTSService *service;
    uint8_t data[SECTION_LENGTH], *q;
    int i;

    q = data;
    for (i = 0; i < ts->nb_services; i++) {
        service = ts->services[i];
        put16(&q, service->sid);
        put16(&q, 0xe000 | service->pmt.pid);
    }
    mpegts_write_section1(&ts->pat, PAT_TID, ts->tsid, ts->tables_version, 0, 0,
                          data, q - data);
}

static int mpegts_write_pmt(AVFormatContext *s, MpegTSService *service)
{
    MpegTSWrite *ts = s->priv_data;
    uint8_t data[SECTION_LENGTH], *q, *desc_length_ptr, *program_info_length_ptr;
    int val, stream_type, i;

    q = data;
    put16(&q, 0xe000 | service->pcr_pid);

    program_info_length_ptr = q;
    q += 2; /* patched after */

    /* put program info here */

    val = 0xf000 | (q - program_info_length_ptr - 2);
    program_info_length_ptr[0] = val >> 8;
    program_info_length_ptr[1] = val;

    for (i = 0; i < s->nb_streams; i++) {
        AVStream *st = s->streams[i];
        MpegTSWriteStream *ts_st = st->priv_data;
        AVDictionaryEntry *lang = av_dict_get(st->metadata, "language", NULL, 0);
        switch (st->codec->codec_id) {
        case AV_CODEC_ID_MPEG1VIDEO:
        case AV_CODEC_ID_MPEG2VIDEO:
            stream_type = STREAM_TYPE_VIDEO_MPEG2;
            break;
        case AV_CODEC_ID_MPEG4:
            stream_type = STREAM_TYPE_VIDEO_MPEG4;
            break;
        case AV_CODEC_ID_H264:
            stream_type = STREAM_TYPE_VIDEO_H264;
            break;
        case AV_CODEC_ID_HEVC:
            stream_type = STREAM_TYPE_VIDEO_HEVC;
            break;
        case AV_CODEC_ID_CAVS:
            stream_type = STREAM_TYPE_VIDEO_CAVS;
            break;
        case AV_CODEC_ID_DIRAC:
            stream_type = STREAM_TYPE_VIDEO_DIRAC;
            break;
        case AV_CODEC_ID_MP2:
        case AV_CODEC_ID_MP3:
            stream_type = STREAM_TYPE_AUDIO_MPEG1;
            break;
        case AV_CODEC_ID_AAC:
            stream_type = (ts->flags & MPEGTS_FLAG_AAC_LATM)
                          ? STREAM_TYPE_AUDIO_AAC_LATM
                          : STREAM_TYPE_AUDIO_AAC;
            break;
        case AV_CODEC_ID_AAC_LATM:
            stream_type = STREAM_TYPE_AUDIO_AAC_LATM;
            break;
        case AV_CODEC_ID_AC3:
            stream_type = STREAM_TYPE_AUDIO_AC3;
            break;
        case AV_CODEC_ID_DTS:
            stream_type = STREAM_TYPE_AUDIO_DTS;
            break;
        case AV_CODEC_ID_TRUEHD:
            stream_type = STREAM_TYPE_AUDIO_TRUEHD;
            break;
        default:
            stream_type = STREAM_TYPE_PRIVATE_DATA;
            break;
        }

        if (q - data > sizeof(data) - 32)
            return AVERROR(EINVAL);

        *q++ = stream_type;
        put16(&q, 0xe000 | ts_st->pid);
        desc_length_ptr = q;
        q += 2; /* patched after */

        /* write optional descriptors here */
        switch (st->codec->codec_type) {
        case AVMEDIA_TYPE_AUDIO:
            if(st->codec->codec_id==AV_CODEC_ID_EAC3){
                *q++=0x7a; // EAC3 descriptor see A038 DVB SI
                *q++=1; // 1 byte, all flags sets to 0
                *q++=0; // omit all fields...
            }
            if(st->codec->codec_id==AV_CODEC_ID_S302M){
                *q++ = 0x05; /* MPEG-2 registration descriptor*/
                *q++ = 4;
                *q++ = 'B';
                *q++ = 'S';
                *q++ = 'S';
                *q++ = 'D';
            }

            if (lang) {
                char *p;
                char *next = lang->value;
                uint8_t *len_ptr;

                *q++     = 0x0a; /* ISO 639 language descriptor */
                len_ptr  = q++;
                *len_ptr = 0;

                for (p = lang->value; next && *len_ptr < 255 / 4 * 4 && q - data < sizeof(data) - 4; p = next + 1) {
                    next = strchr(p, ',');
                    if (strlen(p) != 3 && (!next || next != p + 3))
                        continue; /* not a 3-letter code */

                    *q++ = *p++;
                    *q++ = *p++;
                    *q++ = *p++;

                    if (st->disposition & AV_DISPOSITION_CLEAN_EFFECTS)
                        *q++ = 0x01;
                    else if (st->disposition & AV_DISPOSITION_HEARING_IMPAIRED)
                        *q++ = 0x02;
                    else if (st->disposition & AV_DISPOSITION_VISUAL_IMPAIRED)
                        *q++ = 0x03;
                    else
                        *q++ = 0; /* undefined type */

                    *len_ptr += 4;
                }

                if (*len_ptr == 0)
                    q -= 2; /* no language codes were written */
            }
            break;
        case AVMEDIA_TYPE_SUBTITLE:
<<<<<<< HEAD
            {
                const char default_language[] = "und";
                const char *language = lang && strlen(lang->value) >= 3 ? lang->value : default_language;

                if (st->codec->codec_id == AV_CODEC_ID_DVB_SUBTITLE) {
                    uint8_t *len_ptr;
                    int extradata_copied = 0;

                    *q++ = 0x59; /* subtitling_descriptor */
                    len_ptr = q++;

                    while (strlen(language) >= 3 && (sizeof(data) - (q - data)) >= 8) { /* 8 bytes per DVB subtitle substream data */
                        *q++ = *language++;
                        *q++ = *language++;
                        *q++ = *language++;
                        /* Skip comma */
                        if (*language != '\0')
                            language++;

                        if (st->codec->extradata_size - extradata_copied >= 5) {
                            *q++ = st->codec->extradata[extradata_copied + 4]; /* subtitling_type */
                            memcpy(q, st->codec->extradata + extradata_copied, 4); /* composition_page_id and ancillary_page_id */
                            extradata_copied += 5;
                            q += 4;
                        } else {
                            /* subtitling_type:
                             * 0x10 - normal with no monitor aspect ratio criticality
                             * 0x20 - for the hard of hearing with no monitor aspect ratio criticality */
                            *q++ = (st->disposition & AV_DISPOSITION_HEARING_IMPAIRED) ? 0x20 : 0x10;
                            if ((st->codec->extradata_size == 4) && (extradata_copied == 0)) {
                                /* support of old 4-byte extradata format */
                                memcpy(q, st->codec->extradata, 4); /* composition_page_id and ancillary_page_id */
                                extradata_copied += 4;
                                q += 4;
                            } else {
                                put16(&q, 1); /* composition_page_id */
                                put16(&q, 1); /* ancillary_page_id */
                            }
                        }
                    }

                    *len_ptr = q - len_ptr - 1;
                } else if (st->codec->codec_id == AV_CODEC_ID_DVB_TELETEXT) {
                    uint8_t *len_ptr = NULL;
                    int extradata_copied = 0;

                    /* The descriptor tag. teletext_descriptor */
                    *q++ = 0x56;
                    len_ptr = q++;

                    while (strlen(language) >= 3 && q - data < sizeof(data) - 6) {
                        *q++ = *language++;
                        *q++ = *language++;
                        *q++ = *language++;
                        /* Skip comma */
                        if (*language != '\0')
                            language++;

                        if (st->codec->extradata_size - 1 > extradata_copied) {
                            memcpy(q, st->codec->extradata + extradata_copied, 2);
                            extradata_copied += 2;
                            q += 2;
                        } else {
                            /* The Teletext descriptor:
                             * teletext_type: This 5-bit field indicates the type of Teletext page indicated. (0x01 Initial Teletext page)
                             * teletext_magazine_number: This is a 3-bit field which identifies the magazine number.
                             * teletext_page_number: This is an 8-bit field giving two 4-bit hex digits identifying the page number. */
                            *q++ = 0x08;
                            *q++ = 0x00;
                        }
                    }

                    *len_ptr = q - len_ptr - 1;
                 }
=======
        {
            const char *language;
            language = lang && strlen(lang->value) == 3 ? lang->value : "eng";
            *q++ = 0x59;
            *q++ = 8;
            *q++ = language[0];
            *q++ = language[1];
            *q++ = language[2];
            *q++ = 0x10; /* normal subtitles (0x20 = if hearing pb) */
            if (st->codec->extradata_size == 4) {
                memcpy(q, st->codec->extradata, 4);
                q += 4;
            } else {
                put16(&q, 1);     /* page id */
                put16(&q, 1);     /* ancillary page id */
>>>>>>> b7b1bf91
            }
        }
        break;
        case AVMEDIA_TYPE_VIDEO:
            if (stream_type == STREAM_TYPE_VIDEO_DIRAC) {
                *q++ = 0x05; /*MPEG-2 registration descriptor*/
                *q++ = 4;
                *q++ = 'd';
                *q++ = 'r';
                *q++ = 'a';
                *q++ = 'c';
            }
            break;
        case AVMEDIA_TYPE_DATA:
            if (st->codec->codec_id == AV_CODEC_ID_SMPTE_KLV) {
                *q++ = 0x05; /* MPEG-2 registration descriptor */
                *q++ = 4;
                *q++ = 'K';
                *q++ = 'L';
                *q++ = 'V';
                *q++ = 'A';
            }
            break;
        }

        val = 0xf000 | (q - desc_length_ptr - 2);
        desc_length_ptr[0] = val >> 8;
        desc_length_ptr[1] = val;
    }
    mpegts_write_section1(&service->pmt, PMT_TID, service->sid, ts->tables_version, 0, 0,
                          data, q - data);
    return 0;
}

/* NOTE: str == NULL is accepted for an empty string */
static void putstr8(uint8_t **q_ptr, const char *str)
{
    uint8_t *q;
    int len;

    q = *q_ptr;
    if (!str)
        len = 0;
    else
        len = strlen(str);
    *q++ = len;
    memcpy(q, str, len);
    q     += len;
    *q_ptr = q;
}

static void mpegts_write_sdt(AVFormatContext *s)
{
    MpegTSWrite *ts = s->priv_data;
    MpegTSService *service;
    uint8_t data[SECTION_LENGTH], *q, *desc_list_len_ptr, *desc_len_ptr;
    int i, running_status, free_ca_mode, val;

    q = data;
    put16(&q, ts->onid);
    *q++ = 0xff;
    for (i = 0; i < ts->nb_services; i++) {
        service = ts->services[i];
        put16(&q, service->sid);
        *q++              = 0xfc | 0x00; /* currently no EIT info */
        desc_list_len_ptr = q;
        q                += 2;
        running_status    = 4; /* running */
        free_ca_mode      = 0;

        /* write only one descriptor for the service name and provider */
        *q++         = 0x48;
        desc_len_ptr = q;
        q++;
        *q++         = 0x01; /* digital television service */
        putstr8(&q, service->provider_name);
        putstr8(&q, service->name);
        desc_len_ptr[0] = q - desc_len_ptr - 1;

        /* fill descriptor length */
        val = (running_status << 13) | (free_ca_mode << 12) |
              (q - desc_list_len_ptr - 2);
        desc_list_len_ptr[0] = val >> 8;
        desc_list_len_ptr[1] = val;
    }
    mpegts_write_section1(&ts->sdt, SDT_TID, ts->tsid, ts->tables_version, 0, 0,
                          data, q - data);
}

static MpegTSService *mpegts_add_service(MpegTSWrite *ts, int sid,
                                         const char *provider_name,
                                         const char *name)
{
    MpegTSService *service;

    service = av_mallocz(sizeof(MpegTSService));
    if (!service)
        return NULL;
    service->pmt.pid       = ts->pmt_start_pid + ts->nb_services;
    service->sid           = sid;
    service->provider_name = av_strdup(provider_name);
    service->name          = av_strdup(name);
    service->pcr_pid       = 0x1fff;
    dynarray_add(&ts->services, &ts->nb_services, service);
    return service;
}

static int64_t get_pcr(const MpegTSWrite *ts, AVIOContext *pb)
{
    return av_rescale(avio_tell(pb) + 11, 8 * PCR_TIME_BASE, ts->mux_rate) +
           ts->first_pcr;
}

static void mpegts_prefix_m2ts_header(AVFormatContext *s)
{
    MpegTSWrite *ts = s->priv_data;
    if (ts->m2ts_mode) {
        int64_t pcr = get_pcr(s->priv_data, s->pb);
        uint32_t tp_extra_header = pcr % 0x3fffffff;
        tp_extra_header = AV_RB32(&tp_extra_header);
        avio_write(s->pb, (unsigned char *) &tp_extra_header,
                sizeof(tp_extra_header));
    }
}

static void section_write_packet(MpegTSSection *s, const uint8_t *packet)
{
    AVFormatContext *ctx = s->opaque;
    mpegts_prefix_m2ts_header(ctx);
    avio_write(ctx->pb, packet, TS_PACKET_SIZE);
}

static int mpegts_write_header(AVFormatContext *s)
{
    MpegTSWrite *ts = s->priv_data;
    MpegTSWriteStream *ts_st;
    MpegTSService *service;
    AVStream *st, *pcr_st = NULL;
    AVDictionaryEntry *title, *provider;
    int i, j;
    const char *service_name;
    const char *provider_name;
    int *pids;
    int ret;

    if (s->max_delay < 0) /* Not set by the caller */
        s->max_delay = 0;

    // round up to a whole number of TS packets
    ts->pes_payload_size = (ts->pes_payload_size + 14 + 183) / 184 * 184 - 14;

    ts->tsid = ts->transport_stream_id;
    ts->onid = ts->original_network_id;
    /* allocate a single DVB service */
    title = av_dict_get(s->metadata, "service_name", NULL, 0);
    if (!title)
        title = av_dict_get(s->metadata, "title", NULL, 0);
    service_name  = title ? title->value : DEFAULT_SERVICE_NAME;
    provider      = av_dict_get(s->metadata, "service_provider", NULL, 0);
    provider_name = provider ? provider->value : DEFAULT_PROVIDER_NAME;
    service       = mpegts_add_service(ts, ts->service_id,
                                       provider_name, service_name);

    service->pmt.write_packet = section_write_packet;
    service->pmt.opaque       = s;
    service->pmt.cc           = 15;

    ts->pat.pid          = PAT_PID;
    /* Initialize at 15 so that it wraps and is equal to 0 for the
     * first packet we write. */
    ts->pat.cc           = 15;
    ts->pat.write_packet = section_write_packet;
    ts->pat.opaque       = s;

    ts->sdt.pid          = SDT_PID;
    ts->sdt.cc           = 15;
    ts->sdt.write_packet = section_write_packet;
    ts->sdt.opaque       = s;

    pids = av_malloc_array(s->nb_streams, sizeof(*pids));
    if (!pids)
        return AVERROR(ENOMEM);

    /* assign pids to each stream */
    for (i = 0; i < s->nb_streams; i++) {
        st = s->streams[i];

        ts_st = av_mallocz(sizeof(MpegTSWriteStream));
        if (!ts_st) {
            ret = AVERROR(ENOMEM);
            goto fail;
        }
        st->priv_data = ts_st;

        ts_st->user_tb = st->time_base;
        avpriv_set_pts_info(st, 33, 1, 90000);

        ts_st->payload = av_mallocz(ts->pes_payload_size);
        if (!ts_st->payload) {
            ret = AVERROR(ENOMEM);
            goto fail;
        }
        ts_st->service = service;
        /* MPEG pid values < 16 are reserved. Applications which set st->id in
         * this range are assigned a calculated pid. */
        if (st->id < 16) {
            ts_st->pid = ts->start_pid + i;
        } else if (st->id < 0x1FFF) {
            ts_st->pid = st->id;
        } else {
            av_log(s, AV_LOG_ERROR,
                   "Invalid stream id %d, must be less than 8191\n", st->id);
            ret = AVERROR(EINVAL);
            goto fail;
        }
        if (ts_st->pid == service->pmt.pid) {
            av_log(s, AV_LOG_ERROR, "Duplicate stream id %d\n", ts_st->pid);
            ret = AVERROR(EINVAL);
            goto fail;
        }
        for (j = 0; j < i; j++) {
            if (pids[j] == ts_st->pid) {
                av_log(s, AV_LOG_ERROR, "Duplicate stream id %d\n", ts_st->pid);
                ret = AVERROR(EINVAL);
                goto fail;
            }
        }
        pids[i]                = ts_st->pid;
        ts_st->payload_pts     = AV_NOPTS_VALUE;
        ts_st->payload_dts     = AV_NOPTS_VALUE;
        ts_st->first_pts_check = 1;
        ts_st->cc              = 15;
        /* update PCR pid by using the first video stream */
        if (st->codec->codec_type == AVMEDIA_TYPE_VIDEO &&
            service->pcr_pid == 0x1fff) {
            service->pcr_pid = ts_st->pid;
            pcr_st           = st;
        }
        if (st->codec->codec_id == AV_CODEC_ID_AAC &&
            st->codec->extradata_size > 0) {
            AVStream *ast;
            ts_st->amux = avformat_alloc_context();
            if (!ts_st->amux) {
                ret = AVERROR(ENOMEM);
                goto fail;
            }
            ts_st->amux->oformat =
                av_guess_format((ts->flags & MPEGTS_FLAG_AAC_LATM) ? "latm" : "adts",
                                NULL, NULL);
            if (!ts_st->amux->oformat) {
                ret = AVERROR(EINVAL);
                goto fail;
            }
            ast = avformat_new_stream(ts_st->amux, NULL);
            if (!ast) {
                ret = AVERROR(ENOMEM);
                goto fail;
            }
            ret = avcodec_copy_context(ast->codec, st->codec);
            if (ret != 0)
                goto fail;
            ret = avformat_write_header(ts_st->amux, NULL);
            if (ret < 0)
                goto fail;
        }
    }

    av_free(pids);

    /* if no video stream, use the first stream as PCR */
    if (service->pcr_pid == 0x1fff && s->nb_streams > 0) {
        pcr_st           = s->streams[0];
        ts_st            = pcr_st->priv_data;
        service->pcr_pid = ts_st->pid;
    } else
        ts_st = pcr_st->priv_data;

    if (ts->mux_rate > 1) {
        service->pcr_packet_period = (ts->mux_rate * ts->pcr_period) /
                                     (TS_PACKET_SIZE * 8 * 1000);
        ts->sdt_packet_period      = (ts->mux_rate * SDT_RETRANS_TIME) /
                                     (TS_PACKET_SIZE * 8 * 1000);
        ts->pat_packet_period      = (ts->mux_rate * PAT_RETRANS_TIME) /
                                     (TS_PACKET_SIZE * 8 * 1000);

        if(ts->copyts < 1)
            ts->first_pcr = av_rescale(s->max_delay, PCR_TIME_BASE, AV_TIME_BASE);
    } else {
        /* Arbitrary values, PAT/PMT will also be written on video key frames */
        ts->sdt_packet_period = 200;
        ts->pat_packet_period = 40;
        if (pcr_st->codec->codec_type == AVMEDIA_TYPE_AUDIO) {
            if (!pcr_st->codec->frame_size) {
                av_log(s, AV_LOG_WARNING, "frame size not set\n");
                service->pcr_packet_period =
                    pcr_st->codec->sample_rate / (10 * 512);
            } else {
                service->pcr_packet_period =
                    pcr_st->codec->sample_rate / (10 * pcr_st->codec->frame_size);
            }
        } else {
            // max delta PCR 0.1s
            // TODO: should be avg_frame_rate
            service->pcr_packet_period =
                ts_st->user_tb.den / (10 * ts_st->user_tb.num);
        }
        if(!service->pcr_packet_period)
            service->pcr_packet_period = 1;
    }

    // output a PCR as soon as possible
    service->pcr_packet_count = service->pcr_packet_period;
    ts->pat_packet_count      = ts->pat_packet_period - 1;
    ts->sdt_packet_count      = ts->sdt_packet_period - 1;

    if (ts->mux_rate == 1)
        av_log(s, AV_LOG_VERBOSE, "muxrate VBR, ");
    else
        av_log(s, AV_LOG_VERBOSE, "muxrate %d, ", ts->mux_rate);
    av_log(s, AV_LOG_VERBOSE,
           "pcr every %d pkts, sdt every %d, pat/pmt every %d pkts\n",
           service->pcr_packet_period,
           ts->sdt_packet_period, ts->pat_packet_period);

    if (ts->m2ts_mode == -1) {
        if (av_match_ext(s->filename, "m2ts")) {
            ts->m2ts_mode = 1;
        } else {
            ts->m2ts_mode = 0;
        }
    }

    return 0;

fail:
    av_free(pids);
    for (i = 0; i < s->nb_streams; i++) {
        MpegTSWriteStream *ts_st;
        st    = s->streams[i];
        ts_st = st->priv_data;
        if (ts_st) {
            av_freep(&ts_st->payload);
            if (ts_st->amux) {
                avformat_free_context(ts_st->amux);
                ts_st->amux = NULL;
            }
        }
        av_freep(&st->priv_data);
    }
    return ret;
}

/* send SDT, PAT and PMT tables regulary */
static void retransmit_si_info(AVFormatContext *s, int force_pat)
{
    MpegTSWrite *ts = s->priv_data;
    int i;

    if (++ts->sdt_packet_count == ts->sdt_packet_period) {
        ts->sdt_packet_count = 0;
        mpegts_write_sdt(s);
    }
    if (++ts->pat_packet_count == ts->pat_packet_period || force_pat) {
        ts->pat_packet_count = 0;
        mpegts_write_pat(s);
        for (i = 0; i < ts->nb_services; i++)
            mpegts_write_pmt(s, ts->services[i]);
    }
}

static int write_pcr_bits(uint8_t *buf, int64_t pcr)
{
    int64_t pcr_low = pcr % 300, pcr_high = pcr / 300;

    *buf++ = pcr_high >> 25;
    *buf++ = pcr_high >> 17;
    *buf++ = pcr_high >>  9;
    *buf++ = pcr_high >>  1;
    *buf++ = pcr_high <<  7 | pcr_low >> 8 | 0x7e;
    *buf++ = pcr_low;

    return 6;
}

/* Write a single null transport stream packet */
static void mpegts_insert_null_packet(AVFormatContext *s)
{
    uint8_t *q;
    uint8_t buf[TS_PACKET_SIZE];

    q    = buf;
    *q++ = 0x47;
    *q++ = 0x00 | 0x1f;
    *q++ = 0xff;
    *q++ = 0x10;
    memset(q, 0x0FF, TS_PACKET_SIZE - (q - buf));
    mpegts_prefix_m2ts_header(s);
    avio_write(s->pb, buf, TS_PACKET_SIZE);
}

/* Write a single transport stream packet with a PCR and no payload */
static void mpegts_insert_pcr_only(AVFormatContext *s, AVStream *st)
{
    MpegTSWrite *ts = s->priv_data;
    MpegTSWriteStream *ts_st = st->priv_data;
    uint8_t *q;
    uint8_t buf[TS_PACKET_SIZE];

    q    = buf;
    *q++ = 0x47;
    *q++ = ts_st->pid >> 8;
    *q++ = ts_st->pid;
    *q++ = 0x20 | ts_st->cc;   /* Adaptation only */
    /* Continuity Count field does not increment (see 13818-1 section 2.4.3.3) */
    *q++ = TS_PACKET_SIZE - 5; /* Adaptation Field Length */
    *q++ = 0x10;               /* Adaptation flags: PCR present */

    /* PCR coded into 6 bytes */
    q += write_pcr_bits(q, get_pcr(ts, s->pb));

    /* stuffing bytes */
    memset(q, 0xFF, TS_PACKET_SIZE - (q - buf));
    mpegts_prefix_m2ts_header(s);
    avio_write(s->pb, buf, TS_PACKET_SIZE);
}

static void write_pts(uint8_t *q, int fourbits, int64_t pts)
{
    int val;

    val  = fourbits << 4 | (((pts >> 30) & 0x07) << 1) | 1;
    *q++ = val;
    val  = (((pts >> 15) & 0x7fff) << 1) | 1;
    *q++ = val >> 8;
    *q++ = val;
    val  = (((pts) & 0x7fff) << 1) | 1;
    *q++ = val >> 8;
    *q++ = val;
}

/* Set an adaptation field flag in an MPEG-TS packet*/
static void set_af_flag(uint8_t *pkt, int flag)
{
    // expect at least one flag to set
    av_assert0(flag);

    if ((pkt[3] & 0x20) == 0) {
        // no AF yet, set adaptation field flag
        pkt[3] |= 0x20;
        // 1 byte length, no flags
        pkt[4] = 1;
        pkt[5] = 0;
    }
    pkt[5] |= flag;
}

/* Extend the adaptation field by size bytes */
static void extend_af(uint8_t *pkt, int size)
{
    // expect already existing adaptation field
    av_assert0(pkt[3] & 0x20);
    pkt[4] += size;
}

/* Get a pointer to MPEG-TS payload (right after TS packet header) */
static uint8_t *get_ts_payload_start(uint8_t *pkt)
{
    if (pkt[3] & 0x20)
        return pkt + 5 + pkt[4];
    else
        return pkt + 4;
}

/* Add a PES header to the front of the payload, and segment into an integer
 * number of TS packets. The final TS packet is padded using an oversized
 * adaptation header to exactly fill the last TS packet.
 * NOTE: 'payload' contains a complete PES payload. */
static void mpegts_write_pes(AVFormatContext *s, AVStream *st,
                             const uint8_t *payload, int payload_size,
                             int64_t pts, int64_t dts, int key)
{
    MpegTSWriteStream *ts_st = st->priv_data;
    MpegTSWrite *ts = s->priv_data;
    uint8_t buf[TS_PACKET_SIZE];
    uint8_t *q;
    int val, is_start, len, header_len, write_pcr, is_dvb_subtitle, is_dvb_teletext, flags;
    int afc_len, stuffing_len;
    int64_t pcr = -1; /* avoid warning */
    int64_t delay = av_rescale(s->max_delay, 90000, AV_TIME_BASE);
    int force_pat = st->codec->codec_type == AVMEDIA_TYPE_VIDEO && key && !ts_st->prev_payload_key;

    is_start = 1;
    while (payload_size > 0) {
        retransmit_si_info(s, force_pat);
        force_pat = 0;

        write_pcr = 0;
        if (ts_st->pid == ts_st->service->pcr_pid) {
            if (ts->mux_rate > 1 || is_start) // VBR pcr period is based on frames
                ts_st->service->pcr_packet_count++;
            if (ts_st->service->pcr_packet_count >=
                ts_st->service->pcr_packet_period) {
                ts_st->service->pcr_packet_count = 0;
                write_pcr = 1;
            }
        }

        if (ts->mux_rate > 1 && dts != AV_NOPTS_VALUE &&
            (dts - get_pcr(ts, s->pb) / 300) > delay) {
            /* pcr insert gets priority over null packet insert */
            if (write_pcr)
                mpegts_insert_pcr_only(s, st);
            else
                mpegts_insert_null_packet(s);
            /* recalculate write_pcr and possibly retransmit si_info */
            continue;
        }

        /* prepare packet header */
        q    = buf;
        *q++ = 0x47;
        val  = (ts_st->pid >> 8);
        if (is_start)
            val |= 0x40;
        *q++      = val;
        *q++      = ts_st->pid;
        ts_st->cc = (ts_st->cc + 1) & 0xf;
        *q++      = 0x10 | ts_st->cc; // payload indicator + CC
        if (key && is_start && pts != AV_NOPTS_VALUE) {
            // set Random Access for key frames
            if (ts_st->pid == ts_st->service->pcr_pid)
                write_pcr = 1;
            set_af_flag(buf, 0x40);
            q = get_ts_payload_start(buf);
        }
        if (write_pcr) {
            set_af_flag(buf, 0x10);
            q = get_ts_payload_start(buf);
            // add 11, pcr references the last byte of program clock reference base
            if (ts->mux_rate > 1)
                pcr = get_pcr(ts, s->pb);
            else
                pcr = (dts - delay) * 300;
            if (dts != AV_NOPTS_VALUE && dts < pcr / 300)
                av_log(s, AV_LOG_WARNING, "dts < pcr, TS is invalid\n");
            extend_af(buf, write_pcr_bits(q, pcr));
            q = get_ts_payload_start(buf);
        }
        if (is_start) {
            int pes_extension = 0;
            int pes_header_stuffing_bytes = 0;
            /* write PES header */
            *q++ = 0x00;
            *q++ = 0x00;
            *q++ = 0x01;
            is_dvb_subtitle = 0;
            is_dvb_teletext = 0;
            if (st->codec->codec_type == AVMEDIA_TYPE_VIDEO) {
                if (st->codec->codec_id == AV_CODEC_ID_DIRAC)
                    *q++ = 0xfd;
                else
                    *q++ = 0xe0;
            } else if (st->codec->codec_type == AVMEDIA_TYPE_AUDIO &&
                       (st->codec->codec_id == AV_CODEC_ID_MP2 ||
                        st->codec->codec_id == AV_CODEC_ID_MP3 ||
                        st->codec->codec_id == AV_CODEC_ID_AAC)) {
                *q++ = 0xc0;
            } else if (st->codec->codec_type == AVMEDIA_TYPE_AUDIO &&
                        st->codec->codec_id == AV_CODEC_ID_AC3 &&
                        ts->m2ts_mode) {
                *q++ = 0xfd;
            } else {
                *q++ = 0xbd;
<<<<<<< HEAD
                if(st->codec->codec_type == AVMEDIA_TYPE_SUBTITLE) {
                    if (st->codec->codec_id == AV_CODEC_ID_DVB_SUBTITLE) {
                        is_dvb_subtitle = 1;
                    } else if (st->codec->codec_id == AV_CODEC_ID_DVB_TELETEXT) {
                        is_dvb_teletext = 1;
                    }
                }
=======
                if (st->codec->codec_type == AVMEDIA_TYPE_SUBTITLE)
                    private_code = 0x20;
>>>>>>> b7b1bf91
            }
            header_len = 0;
            flags      = 0;
            if (pts != AV_NOPTS_VALUE) {
                header_len += 5;
                flags      |= 0x80;
            }
            if (dts != AV_NOPTS_VALUE && pts != AV_NOPTS_VALUE && dts != pts) {
                header_len += 5;
                flags      |= 0x40;
            }
            if (st->codec->codec_type == AVMEDIA_TYPE_VIDEO &&
                st->codec->codec_id == AV_CODEC_ID_DIRAC) {
                /* set PES_extension_flag */
                pes_extension = 1;
                flags        |= 0x01;

                /* One byte for PES2 extension flag +
                 * one byte for extension length +
                 * one byte for extension id */
                header_len += 3;
            }
            /* for Blu-ray AC3 Audio the PES Extension flag should be as follow
             * otherwise it will not play sound on blu-ray
             */
            if (ts->m2ts_mode &&
                st->codec->codec_type == AVMEDIA_TYPE_AUDIO &&
                st->codec->codec_id == AV_CODEC_ID_AC3) {
                        /* set PES_extension_flag */
                        pes_extension = 1;
                        flags |= 0x01;
                        header_len += 3;
            }
            if (is_dvb_teletext) {
                pes_header_stuffing_bytes = 0x24 - header_len;
                header_len = 0x24;
            }
            len = payload_size + header_len + 3;
            /* 3 extra bytes should be added to DVB subtitle payload: 0x20 0x00 at the beginning and trailing 0xff */
            if (is_dvb_subtitle) {
                len += 3;
                payload_size++;
            }
            if (len > 0xffff)
                len = 0;
            if (ts->omit_video_pes_length && st->codec->codec_type == AVMEDIA_TYPE_VIDEO) {
                len = 0;
            }
            *q++ = len >> 8;
            *q++ = len;
<<<<<<< HEAD
            val = 0x80;
            /* data alignment indicator is required for subtitle and data streams */
            if (st->codec->codec_type == AVMEDIA_TYPE_SUBTITLE || st->codec->codec_type == AVMEDIA_TYPE_DATA)
=======
            val  = 0x80;
            /* data alignment indicator is required for subtitle data */
            if (st->codec->codec_type == AVMEDIA_TYPE_SUBTITLE)
>>>>>>> b7b1bf91
                val |= 0x04;
            *q++ = val;
            *q++ = flags;
            *q++ = header_len;
            if (pts != AV_NOPTS_VALUE) {
                write_pts(q, flags >> 6, pts);
                q += 5;
            }
            if (dts != AV_NOPTS_VALUE && pts != AV_NOPTS_VALUE && dts != pts) {
                write_pts(q, 1, dts);
                q += 5;
            }
            if (pes_extension && st->codec->codec_id == AV_CODEC_ID_DIRAC) {
                flags = 0x01;  /* set PES_extension_flag_2 */
                *q++  = flags;
                *q++  = 0x80 | 0x01; /* marker bit + extension length */
                /* Set the stream ID extension flag bit to 0 and
                 * write the extended stream ID. */
                *q++ = 0x00 | 0x60;
            }
            /* For Blu-ray AC3 Audio Setting extended flags */
          if (ts->m2ts_mode &&
              pes_extension &&
              st->codec->codec_id == AV_CODEC_ID_AC3) {
                      flags = 0x01; /* set PES_extension_flag_2 */
                      *q++ = flags;
                      *q++ = 0x80 | 0x01; /* marker bit + extension length */
                      *q++ = 0x00 | 0x71; /* for AC3 Audio (specifically on blue-rays) */
              }


            if (is_dvb_subtitle) {
                /* First two fields of DVB subtitles PES data:
                 * data_identifier: for DVB subtitle streams shall be coded with the value 0x20
                 * subtitle_stream_id: for DVB subtitle stream shall be identified by the value 0x00 */
                *q++ = 0x20;
                *q++ = 0x00;
            }
            if (is_dvb_teletext) {
                memset(q, 0xff, pes_header_stuffing_bytes);
                q += pes_header_stuffing_bytes;
            }
            is_start = 0;
        }
        /* header size */
        header_len = q - buf;
        /* data len */
        len = TS_PACKET_SIZE - header_len;
        if (len > payload_size)
            len = payload_size;
        stuffing_len = TS_PACKET_SIZE - header_len - len;
        if (stuffing_len > 0) {
            /* add stuffing with AFC */
            if (buf[3] & 0x20) {
                /* stuffing already present: increase its size */
                afc_len = buf[4] + 1;
                memmove(buf + 4 + afc_len + stuffing_len,
                        buf + 4 + afc_len,
                        header_len - (4 + afc_len));
                buf[4] += stuffing_len;
                memset(buf + 4 + afc_len, 0xff, stuffing_len);
            } else {
                /* add stuffing */
                memmove(buf + 4 + stuffing_len, buf + 4, header_len - 4);
                buf[3] |= 0x20;
                buf[4]  = stuffing_len - 1;
                if (stuffing_len >= 2) {
                    buf[5] = 0x00;
                    memset(buf + 6, 0xff, stuffing_len - 2);
                }
            }
        }
<<<<<<< HEAD

        if (is_dvb_subtitle && payload_size == len) {
            memcpy(buf + TS_PACKET_SIZE - len, payload, len - 1);
            buf[TS_PACKET_SIZE - 1] = 0xff; /* end_of_PES_data_field_marker: an 8-bit field with fixed contents 0xff for DVB subtitle */
        } else {
            memcpy(buf + TS_PACKET_SIZE - len, payload, len);
        }

        payload += len;
=======
        memcpy(buf + TS_PACKET_SIZE - len, payload, len);
        payload      += len;
>>>>>>> b7b1bf91
        payload_size -= len;
        mpegts_prefix_m2ts_header(s);
        avio_write(s->pb, buf, TS_PACKET_SIZE);
    }
    ts_st->prev_payload_key = key;
}

int ff_check_h264_startcode(AVFormatContext *s, const AVStream *st, const AVPacket *pkt)
{
    if (pkt->size < 5 || AV_RB32(pkt->data) != 0x0000001) {
        if (!st->nb_frames) {
            av_log(s, AV_LOG_ERROR, "H.264 bitstream malformed, "
                   "no startcode found, use the h264_mp4toannexb bitstream filter (-bsf h264_mp4toannexb)\n");
            return AVERROR(EINVAL);
        }
        av_log(s, AV_LOG_WARNING, "H.264 bitstream error, startcode missing\n");
    }
    return 0;
}

static int mpegts_write_packet_internal(AVFormatContext *s, AVPacket *pkt)
{
    AVStream *st = s->streams[pkt->stream_index];
    int size = pkt->size;
    uint8_t *buf = pkt->data;
    uint8_t *data = NULL;
    MpegTSWrite *ts = s->priv_data;
    MpegTSWriteStream *ts_st = st->priv_data;
<<<<<<< HEAD
    const int64_t delay = av_rescale(s->max_delay, 90000, AV_TIME_BASE)*2;
    int64_t dts = pkt->dts, pts = pkt->pts;
=======
    const uint64_t delay = av_rescale(s->max_delay, 90000, AV_TIME_BASE) * 2;
    int64_t dts = AV_NOPTS_VALUE, pts = AV_NOPTS_VALUE;
>>>>>>> b7b1bf91

    if (ts->reemit_pat_pmt) {
        av_log(s, AV_LOG_WARNING,
               "resend_headers option is deprecated, use -mpegts_flags resend_headers\n");
        ts->reemit_pat_pmt = 0;
        ts->flags         |= MPEGTS_FLAG_REEMIT_PAT_PMT;
    }

    if (ts->flags & MPEGTS_FLAG_REEMIT_PAT_PMT) {
        ts->pat_packet_count = ts->pat_packet_period - 1;
        ts->sdt_packet_count = ts->sdt_packet_period - 1;
        ts->flags           &= ~MPEGTS_FLAG_REEMIT_PAT_PMT;
    }

    if(ts->copyts < 1){
        if (pts != AV_NOPTS_VALUE)
            pts += delay;
        if (dts != AV_NOPTS_VALUE)
            dts += delay;
    }

    if (ts_st->first_pts_check && pts == AV_NOPTS_VALUE) {
        av_log(s, AV_LOG_ERROR, "first pts value must be set\n");
        return AVERROR_INVALIDDATA;
    }
    ts_st->first_pts_check = 0;

    if (st->codec->codec_id == AV_CODEC_ID_H264) {
        const uint8_t *p = buf, *buf_end = p + size;
        uint32_t state = -1;
        int ret = ff_check_h264_startcode(s, st, pkt);
        if (ret < 0)
            return ret;

        do {
            p = avpriv_find_start_code(p, buf_end, &state);
            av_dlog(s, "nal %d\n", state & 0x1f);
        } while (p < buf_end && (state & 0x1f) != 9 &&
                 (state & 0x1f) != 5 && (state & 0x1f) != 1);

        if ((state & 0x1f) != 9) { // AUD NAL
            data = av_malloc(pkt->size + 6);
            if (!data)
                return AVERROR(ENOMEM);
            memcpy(data + 6, pkt->data, pkt->size);
            AV_WB32(data, 0x00000001);
            data[4] = 0x09;
            data[5] = 0xf0; // any slice type (0xe) + rbsp stop one bit
            buf     = data;
            size    = pkt->size + 6;
        }
    } else if (st->codec->codec_id == AV_CODEC_ID_AAC) {
        if (pkt->size < 2) {
            av_log(s, AV_LOG_ERROR, "AAC packet too short\n");
            return AVERROR_INVALIDDATA;
        }
        if ((AV_RB16(pkt->data) & 0xfff0) != 0xfff0) {
            int ret;
            AVPacket pkt2;

            if (!ts_st->amux) {
                av_log(s, AV_LOG_ERROR, "AAC bitstream not in ADTS format "
<<<<<<< HEAD
                       "and extradata missing\n");
                return AVERROR_INVALIDDATA;
=======
                                        "and extradata missing\n");
                return AVERROR(EINVAL);
>>>>>>> b7b1bf91
            }

            av_init_packet(&pkt2);
            pkt2.data = pkt->data;
            pkt2.size = pkt->size;
<<<<<<< HEAD
            av_assert0(pkt->dts != AV_NOPTS_VALUE);
            pkt2.dts = av_rescale_q(pkt->dts, st->time_base, ts_st->amux->streams[0]->time_base);
=======

>>>>>>> b7b1bf91
            ret = avio_open_dyn_buf(&ts_st->amux->pb);
            if (ret < 0)
                return AVERROR(ENOMEM);

            ret = av_write_frame(ts_st->amux, &pkt2);
            if (ret < 0) {
                avio_close_dyn_buf(ts_st->amux->pb, &data);
                ts_st->amux->pb = NULL;
                av_free(data);
                return ret;
            }
            size            = avio_close_dyn_buf(ts_st->amux->pb, &data);
            ts_st->amux->pb = NULL;
            buf             = data;
        }
    }

    if (pkt->dts != AV_NOPTS_VALUE) {
        int i;
        for(i=0; i<s->nb_streams; i++){
            AVStream *st2 = s->streams[i];
            MpegTSWriteStream *ts_st2 = st2->priv_data;
            if(   ts_st2->payload_size
               && (ts_st2->payload_dts == AV_NOPTS_VALUE || dts - ts_st2->payload_dts > delay/2)){
                mpegts_write_pes(s, st2, ts_st2->payload, ts_st2->payload_size,
                                ts_st2->payload_pts, ts_st2->payload_dts,
                                ts_st2->payload_flags & AV_PKT_FLAG_KEY);
                ts_st2->payload_size = 0;
            }
        }
    }

    if (ts_st->payload_size && ts_st->payload_size + size > ts->pes_payload_size) {
        mpegts_write_pes(s, st, ts_st->payload, ts_st->payload_size,
                         ts_st->payload_pts, ts_st->payload_dts,
                         ts_st->payload_flags & AV_PKT_FLAG_KEY);
        ts_st->payload_size = 0;
    }

    if (st->codec->codec_type != AVMEDIA_TYPE_AUDIO || size > ts->pes_payload_size) {
        av_assert0(!ts_st->payload_size);
        // for video and subtitle, write a single pes packet
        mpegts_write_pes(s, st, buf, size, pts, dts,
                         pkt->flags & AV_PKT_FLAG_KEY);
        av_free(data);
        return 0;
    }

    if (!ts_st->payload_size) {
        ts_st->payload_pts   = pts;
        ts_st->payload_dts   = dts;
        ts_st->payload_flags = pkt->flags;
    }

    memcpy(ts_st->payload + ts_st->payload_size, buf, size);
    ts_st->payload_size += size;

    av_free(data);

    return 0;
}

static void mpegts_write_flush(AVFormatContext *s)
{
    int i;

    /* flush current packets */
    for (i = 0; i < s->nb_streams; i++) {
        AVStream *st = s->streams[i];
        MpegTSWriteStream *ts_st = st->priv_data;
        if (ts_st->payload_size > 0) {
            mpegts_write_pes(s, st, ts_st->payload, ts_st->payload_size,
                             ts_st->payload_pts, ts_st->payload_dts,
                             ts_st->payload_flags & AV_PKT_FLAG_KEY);
            ts_st->payload_size = 0;
        }
    }
}

static int mpegts_write_packet(AVFormatContext *s, AVPacket *pkt)
{
    if (!pkt) {
        mpegts_write_flush(s);
        return 1;
    } else {
        return mpegts_write_packet_internal(s, pkt);
    }
}

static int mpegts_write_end(AVFormatContext *s)
{
    MpegTSWrite *ts = s->priv_data;
    MpegTSService *service;
    int i;

    mpegts_write_flush(s);

    for (i = 0; i < s->nb_streams; i++) {
        AVStream *st = s->streams[i];
        MpegTSWriteStream *ts_st = st->priv_data;
        av_freep(&ts_st->payload);
        if (ts_st->amux) {
            avformat_free_context(ts_st->amux);
            ts_st->amux = NULL;
        }
    }

    for (i = 0; i < ts->nb_services; i++) {
        service = ts->services[i];
        av_freep(&service->provider_name);
        av_freep(&service->name);
        av_free(service);
    }
    av_free(ts->services);

    return 0;
}

static const AVOption options[] = {
    { "mpegts_transport_stream_id", "Set transport_stream_id field.",
      offsetof(MpegTSWrite, transport_stream_id), AV_OPT_TYPE_INT,
      { .i64 = 0x0001 }, 0x0001, 0xffff, AV_OPT_FLAG_ENCODING_PARAM },
    { "mpegts_original_network_id", "Set original_network_id field.",
      offsetof(MpegTSWrite, original_network_id), AV_OPT_TYPE_INT,
      { .i64 = 0x0001 }, 0x0001, 0xffff, AV_OPT_FLAG_ENCODING_PARAM },
    { "mpegts_service_id", "Set service_id field.",
      offsetof(MpegTSWrite, service_id), AV_OPT_TYPE_INT,
      { .i64 = 0x0001 }, 0x0001, 0xffff, AV_OPT_FLAG_ENCODING_PARAM },
    { "mpegts_pmt_start_pid", "Set the first pid of the PMT.",
<<<<<<< HEAD
      offsetof(MpegTSWrite, pmt_start_pid), AV_OPT_TYPE_INT, {.i64 = 0x1000 }, 0x0010, 0x1f00, AV_OPT_FLAG_ENCODING_PARAM},
    { "mpegts_start_pid", "Set the first pid.",
      offsetof(MpegTSWrite, start_pid), AV_OPT_TYPE_INT, {.i64 = 0x0100 }, 0x0100, 0x0f00, AV_OPT_FLAG_ENCODING_PARAM},
    {"mpegts_m2ts_mode", "Enable m2ts mode.",
        offsetof(MpegTSWrite, m2ts_mode), AV_OPT_TYPE_INT, {.i64 = -1 },
        -1,1, AV_OPT_FLAG_ENCODING_PARAM},
    { "muxrate", NULL, offsetof(MpegTSWrite, mux_rate), AV_OPT_TYPE_INT, {.i64 = 1}, 0, INT_MAX, AV_OPT_FLAG_ENCODING_PARAM},
=======
      offsetof(MpegTSWrite, pmt_start_pid), AV_OPT_TYPE_INT,
      { .i64 = 0x1000 }, 0x1000, 0x1f00, AV_OPT_FLAG_ENCODING_PARAM },
    { "mpegts_start_pid", "Set the first pid.",
      offsetof(MpegTSWrite, start_pid), AV_OPT_TYPE_INT,
      { .i64 = 0x0100 }, 0x0100, 0x0f00, AV_OPT_FLAG_ENCODING_PARAM },
    { "muxrate", NULL,
      offsetof(MpegTSWrite, mux_rate), AV_OPT_TYPE_INT,
      { .i64 = 1 }, 0, INT_MAX, AV_OPT_FLAG_ENCODING_PARAM },
>>>>>>> b7b1bf91
    { "pes_payload_size", "Minimum PES packet payload in bytes",
      offsetof(MpegTSWrite, pes_payload_size), AV_OPT_TYPE_INT,
      { .i64 = DEFAULT_PES_PAYLOAD_SIZE }, 0, INT_MAX, AV_OPT_FLAG_ENCODING_PARAM },
    { "mpegts_flags", "MPEG-TS muxing flags",
      offsetof(MpegTSWrite, flags), AV_OPT_TYPE_FLAGS, { .i64 = 0 }, 0, INT_MAX,
      AV_OPT_FLAG_ENCODING_PARAM, "mpegts_flags" },
    { "resend_headers", "Reemit PAT/PMT before writing the next packet",
      0, AV_OPT_TYPE_CONST, { .i64 = MPEGTS_FLAG_REEMIT_PAT_PMT }, 0, INT_MAX,
      AV_OPT_FLAG_ENCODING_PARAM, "mpegts_flags" },
    { "latm", "Use LATM packetization for AAC",
      0, AV_OPT_TYPE_CONST, { .i64 = MPEGTS_FLAG_AAC_LATM }, 0, INT_MAX,
      AV_OPT_FLAG_ENCODING_PARAM, "mpegts_flags" },
    // backward compatibility
    { "resend_headers", "Reemit PAT/PMT before writing the next packet",
<<<<<<< HEAD
      offsetof(MpegTSWrite, reemit_pat_pmt), AV_OPT_TYPE_INT, {.i64 = 0}, 0, INT_MAX, AV_OPT_FLAG_ENCODING_PARAM},
    { "mpegts_copyts", "don't offset dts/pts",
      offsetof(MpegTSWrite, copyts), AV_OPT_TYPE_INT, {.i64=-1}, -1, 1, AV_OPT_FLAG_ENCODING_PARAM},
    { "tables_version", "set PAT, PMT and SDT version",
      offsetof(MpegTSWrite, tables_version), AV_OPT_TYPE_INT, {.i64=0}, 0, 31, AV_OPT_FLAG_ENCODING_PARAM},
    { "omit_video_pes_length", "Omit the PES packet length for video packets",
      offsetof(MpegTSWrite, omit_video_pes_length), AV_OPT_TYPE_INT, {.i64=1}, 0, 1, AV_OPT_FLAG_ENCODING_PARAM},
=======
      offsetof(MpegTSWrite, reemit_pat_pmt), AV_OPT_TYPE_INT,
      { .i64 = 0 }, 0, INT_MAX, AV_OPT_FLAG_ENCODING_PARAM },
>>>>>>> b7b1bf91
    { "pcr_period", "PCR retransmission time",
      offsetof(MpegTSWrite, pcr_period), AV_OPT_TYPE_INT,
      { .i64 = PCR_RETRANS_TIME }, 0, INT_MAX, AV_OPT_FLAG_ENCODING_PARAM },
    { NULL },
};

static const AVClass mpegts_muxer_class = {
    .class_name = "MPEGTS muxer",
    .item_name  = av_default_item_name,
    .option     = options,
    .version    = LIBAVUTIL_VERSION_INT,
};

AVOutputFormat ff_mpegts_muxer = {
<<<<<<< HEAD
    .name              = "mpegts",
    .long_name         = NULL_IF_CONFIG_SMALL("MPEG-TS (MPEG-2 Transport Stream)"),
    .mime_type         = "video/MP2T",
    .extensions        = "ts,m2t,m2ts,mts",
    .priv_data_size    = sizeof(MpegTSWrite),
    .audio_codec       = AV_CODEC_ID_MP2,
    .video_codec       = AV_CODEC_ID_MPEG2VIDEO,
    .write_header      = mpegts_write_header,
    .write_packet      = mpegts_write_packet,
    .write_trailer     = mpegts_write_end,
    .flags             = AVFMT_ALLOW_FLUSH,
    .priv_class        = &mpegts_muxer_class,
=======
    .name           = "mpegts",
    .long_name      = NULL_IF_CONFIG_SMALL("MPEG-TS (MPEG-2 Transport Stream)"),
    .mime_type      = "video/x-mpegts",
    .extensions     = "ts,m2t",
    .priv_data_size = sizeof(MpegTSWrite),
    .audio_codec    = AV_CODEC_ID_MP2,
    .video_codec    = AV_CODEC_ID_MPEG2VIDEO,
    .write_header   = mpegts_write_header,
    .write_packet   = mpegts_write_packet,
    .write_trailer  = mpegts_write_end,
    .flags          = AVFMT_ALLOW_FLUSH,
    .priv_class     = &mpegts_muxer_class,
>>>>>>> b7b1bf91
};<|MERGE_RESOLUTION|>--- conflicted
+++ resolved
@@ -19,17 +19,14 @@
  * Foundation, Inc., 51 Franklin Street, Fifth Floor, Boston, MA 02110-1301 USA
  */
 
+#include "libavutil/avassert.h"
 #include "libavutil/bswap.h"
 #include "libavutil/crc.h"
 #include "libavutil/dict.h"
 #include "libavutil/intreadwrite.h"
 #include "libavutil/mathematics.h"
 #include "libavutil/opt.h"
-<<<<<<< HEAD
-#include "libavutil/avassert.h"
-=======
-
->>>>>>> b7b1bf91
+
 #include "libavcodec/internal.h"
 
 #include "avformat.h"
@@ -311,12 +308,12 @@
         /* write optional descriptors here */
         switch (st->codec->codec_type) {
         case AVMEDIA_TYPE_AUDIO:
-            if(st->codec->codec_id==AV_CODEC_ID_EAC3){
+            if (st->codec->codec_id==AV_CODEC_ID_EAC3) {
                 *q++=0x7a; // EAC3 descriptor see A038 DVB SI
                 *q++=1; // 1 byte, all flags sets to 0
                 *q++=0; // omit all fields...
             }
-            if(st->codec->codec_id==AV_CODEC_ID_S302M){
+            if (st->codec->codec_id==AV_CODEC_ID_S302M) {
                 *q++ = 0x05; /* MPEG-2 registration descriptor*/
                 *q++ = 4;
                 *q++ = 'B';
@@ -360,98 +357,79 @@
             }
             break;
         case AVMEDIA_TYPE_SUBTITLE:
-<<<<<<< HEAD
-            {
-                const char default_language[] = "und";
-                const char *language = lang && strlen(lang->value) >= 3 ? lang->value : default_language;
-
-                if (st->codec->codec_id == AV_CODEC_ID_DVB_SUBTITLE) {
-                    uint8_t *len_ptr;
-                    int extradata_copied = 0;
-
-                    *q++ = 0x59; /* subtitling_descriptor */
-                    len_ptr = q++;
-
-                    while (strlen(language) >= 3 && (sizeof(data) - (q - data)) >= 8) { /* 8 bytes per DVB subtitle substream data */
-                        *q++ = *language++;
-                        *q++ = *language++;
-                        *q++ = *language++;
-                        /* Skip comma */
-                        if (*language != '\0')
-                            language++;
-
-                        if (st->codec->extradata_size - extradata_copied >= 5) {
-                            *q++ = st->codec->extradata[extradata_copied + 4]; /* subtitling_type */
-                            memcpy(q, st->codec->extradata + extradata_copied, 4); /* composition_page_id and ancillary_page_id */
-                            extradata_copied += 5;
-                            q += 4;
-                        } else {
-                            /* subtitling_type:
-                             * 0x10 - normal with no monitor aspect ratio criticality
-                             * 0x20 - for the hard of hearing with no monitor aspect ratio criticality */
-                            *q++ = (st->disposition & AV_DISPOSITION_HEARING_IMPAIRED) ? 0x20 : 0x10;
-                            if ((st->codec->extradata_size == 4) && (extradata_copied == 0)) {
-                                /* support of old 4-byte extradata format */
-                                memcpy(q, st->codec->extradata, 4); /* composition_page_id and ancillary_page_id */
-                                extradata_copied += 4;
-                                q += 4;
-                            } else {
-                                put16(&q, 1); /* composition_page_id */
-                                put16(&q, 1); /* ancillary_page_id */
-                            }
-                        }
-                    }
-
-                    *len_ptr = q - len_ptr - 1;
-                } else if (st->codec->codec_id == AV_CODEC_ID_DVB_TELETEXT) {
-                    uint8_t *len_ptr = NULL;
-                    int extradata_copied = 0;
-
-                    /* The descriptor tag. teletext_descriptor */
-                    *q++ = 0x56;
-                    len_ptr = q++;
-
-                    while (strlen(language) >= 3 && q - data < sizeof(data) - 6) {
-                        *q++ = *language++;
-                        *q++ = *language++;
-                        *q++ = *language++;
-                        /* Skip comma */
-                        if (*language != '\0')
-                            language++;
-
-                        if (st->codec->extradata_size - 1 > extradata_copied) {
-                            memcpy(q, st->codec->extradata + extradata_copied, 2);
-                            extradata_copied += 2;
-                            q += 2;
-                        } else {
-                            /* The Teletext descriptor:
-                             * teletext_type: This 5-bit field indicates the type of Teletext page indicated. (0x01 Initial Teletext page)
-                             * teletext_magazine_number: This is a 3-bit field which identifies the magazine number.
-                             * teletext_page_number: This is an 8-bit field giving two 4-bit hex digits identifying the page number. */
-                            *q++ = 0x08;
-                            *q++ = 0x00;
-                        }
-                    }
-
-                    *len_ptr = q - len_ptr - 1;
-                 }
-=======
         {
-            const char *language;
-            language = lang && strlen(lang->value) == 3 ? lang->value : "eng";
-            *q++ = 0x59;
-            *q++ = 8;
-            *q++ = language[0];
-            *q++ = language[1];
-            *q++ = language[2];
-            *q++ = 0x10; /* normal subtitles (0x20 = if hearing pb) */
-            if (st->codec->extradata_size == 4) {
-                memcpy(q, st->codec->extradata, 4);
-                q += 4;
-            } else {
-                put16(&q, 1);     /* page id */
-                put16(&q, 1);     /* ancillary page id */
->>>>>>> b7b1bf91
+           const char default_language[] = "und";
+           const char *language = lang && strlen(lang->value) >= 3 ? lang->value : default_language;
+
+           if (st->codec->codec_id == AV_CODEC_ID_DVB_SUBTITLE) {
+               uint8_t *len_ptr;
+               int extradata_copied = 0;
+
+               *q++ = 0x59; /* subtitling_descriptor */
+               len_ptr = q++;
+
+               while (strlen(language) >= 3 && (sizeof(data) - (q - data)) >= 8) { /* 8 bytes per DVB subtitle substream data */
+                   *q++ = *language++;
+                   *q++ = *language++;
+                   *q++ = *language++;
+                   /* Skip comma */
+                   if (*language != '\0')
+                       language++;
+
+                   if (st->codec->extradata_size - extradata_copied >= 5) {
+                       *q++ = st->codec->extradata[extradata_copied + 4]; /* subtitling_type */
+                       memcpy(q, st->codec->extradata + extradata_copied, 4); /* composition_page_id and ancillary_page_id */
+                       extradata_copied += 5;
+                       q += 4;
+                   } else {
+                       /* subtitling_type:
+                        * 0x10 - normal with no monitor aspect ratio criticality
+                        * 0x20 - for the hard of hearing with no monitor aspect ratio criticality */
+                       *q++ = (st->disposition & AV_DISPOSITION_HEARING_IMPAIRED) ? 0x20 : 0x10;
+                       if ((st->codec->extradata_size == 4) && (extradata_copied == 0)) {
+                           /* support of old 4-byte extradata format */
+                           memcpy(q, st->codec->extradata, 4); /* composition_page_id and ancillary_page_id */
+                           extradata_copied += 4;
+                           q += 4;
+                       } else {
+                           put16(&q, 1); /* composition_page_id */
+                           put16(&q, 1); /* ancillary_page_id */
+                       }
+                   }
+               }
+
+               *len_ptr = q - len_ptr - 1;
+           } else if (st->codec->codec_id == AV_CODEC_ID_DVB_TELETEXT) {
+               uint8_t *len_ptr = NULL;
+               int extradata_copied = 0;
+
+               /* The descriptor tag. teletext_descriptor */
+               *q++ = 0x56;
+               len_ptr = q++;
+
+               while (strlen(language) >= 3 && q - data < sizeof(data) - 6) {
+                   *q++ = *language++;
+                   *q++ = *language++;
+                   *q++ = *language++;
+                   /* Skip comma */
+                   if (*language != '\0')
+                       language++;
+
+                   if (st->codec->extradata_size - 1 > extradata_copied) {
+                       memcpy(q, st->codec->extradata + extradata_copied, 2);
+                       extradata_copied += 2;
+                       q += 2;
+                   } else {
+                       /* The Teletext descriptor:
+                        * teletext_type: This 5-bit field indicates the type of Teletext page indicated. (0x01 Initial Teletext page)
+                        * teletext_magazine_number: This is a 3-bit field which identifies the magazine number.
+                        * teletext_page_number: This is an 8-bit field giving two 4-bit hex digits identifying the page number. */
+                       *q++ = 0x08;
+                       *q++ = 0x00;
+                   }
+               }
+
+               *len_ptr = q - len_ptr - 1;
             }
         }
         break;
@@ -737,7 +715,7 @@
         ts->pat_packet_period      = (ts->mux_rate * PAT_RETRANS_TIME) /
                                      (TS_PACKET_SIZE * 8 * 1000);
 
-        if(ts->copyts < 1)
+        if (ts->copyts < 1)
             ts->first_pcr = av_rescale(s->max_delay, PCR_TIME_BASE, AV_TIME_BASE);
     } else {
         /* Arbitrary values, PAT/PMT will also be written on video key frames */
@@ -758,7 +736,7 @@
             service->pcr_packet_period =
                 ts_st->user_tb.den / (10 * ts_st->user_tb.num);
         }
-        if(!service->pcr_packet_period)
+        if (!service->pcr_packet_period)
             service->pcr_packet_period = 1;
     }
 
@@ -1025,18 +1003,13 @@
                 *q++ = 0xfd;
             } else {
                 *q++ = 0xbd;
-<<<<<<< HEAD
-                if(st->codec->codec_type == AVMEDIA_TYPE_SUBTITLE) {
+                if (st->codec->codec_type == AVMEDIA_TYPE_SUBTITLE) {
                     if (st->codec->codec_id == AV_CODEC_ID_DVB_SUBTITLE) {
                         is_dvb_subtitle = 1;
                     } else if (st->codec->codec_id == AV_CODEC_ID_DVB_TELETEXT) {
                         is_dvb_teletext = 1;
                     }
                 }
-=======
-                if (st->codec->codec_type == AVMEDIA_TYPE_SUBTITLE)
-                    private_code = 0x20;
->>>>>>> b7b1bf91
             }
             header_len = 0;
             flags      = 0;
@@ -1087,15 +1060,9 @@
             }
             *q++ = len >> 8;
             *q++ = len;
-<<<<<<< HEAD
-            val = 0x80;
+            val  = 0x80;
             /* data alignment indicator is required for subtitle and data streams */
             if (st->codec->codec_type == AVMEDIA_TYPE_SUBTITLE || st->codec->codec_type == AVMEDIA_TYPE_DATA)
-=======
-            val  = 0x80;
-            /* data alignment indicator is required for subtitle data */
-            if (st->codec->codec_type == AVMEDIA_TYPE_SUBTITLE)
->>>>>>> b7b1bf91
                 val |= 0x04;
             *q++ = val;
             *q++ = flags;
@@ -1168,7 +1135,6 @@
                 }
             }
         }
-<<<<<<< HEAD
 
         if (is_dvb_subtitle && payload_size == len) {
             memcpy(buf + TS_PACKET_SIZE - len, payload, len - 1);
@@ -1177,11 +1143,7 @@
             memcpy(buf + TS_PACKET_SIZE - len, payload, len);
         }
 
-        payload += len;
-=======
-        memcpy(buf + TS_PACKET_SIZE - len, payload, len);
         payload      += len;
->>>>>>> b7b1bf91
         payload_size -= len;
         mpegts_prefix_m2ts_header(s);
         avio_write(s->pb, buf, TS_PACKET_SIZE);
@@ -1210,13 +1172,8 @@
     uint8_t *data = NULL;
     MpegTSWrite *ts = s->priv_data;
     MpegTSWriteStream *ts_st = st->priv_data;
-<<<<<<< HEAD
-    const int64_t delay = av_rescale(s->max_delay, 90000, AV_TIME_BASE)*2;
+    const int64_t delay = av_rescale(s->max_delay, 90000, AV_TIME_BASE) * 2;
     int64_t dts = pkt->dts, pts = pkt->pts;
-=======
-    const uint64_t delay = av_rescale(s->max_delay, 90000, AV_TIME_BASE) * 2;
-    int64_t dts = AV_NOPTS_VALUE, pts = AV_NOPTS_VALUE;
->>>>>>> b7b1bf91
 
     if (ts->reemit_pat_pmt) {
         av_log(s, AV_LOG_WARNING,
@@ -1231,7 +1188,7 @@
         ts->flags           &= ~MPEGTS_FLAG_REEMIT_PAT_PMT;
     }
 
-    if(ts->copyts < 1){
+    if (ts->copyts < 1) {
         if (pts != AV_NOPTS_VALUE)
             pts += delay;
         if (dts != AV_NOPTS_VALUE)
@@ -1279,24 +1236,16 @@
 
             if (!ts_st->amux) {
                 av_log(s, AV_LOG_ERROR, "AAC bitstream not in ADTS format "
-<<<<<<< HEAD
-                       "and extradata missing\n");
+                                        "and extradata missing\n");
                 return AVERROR_INVALIDDATA;
-=======
-                                        "and extradata missing\n");
-                return AVERROR(EINVAL);
->>>>>>> b7b1bf91
             }
 
             av_init_packet(&pkt2);
             pkt2.data = pkt->data;
             pkt2.size = pkt->size;
-<<<<<<< HEAD
             av_assert0(pkt->dts != AV_NOPTS_VALUE);
             pkt2.dts = av_rescale_q(pkt->dts, st->time_base, ts_st->amux->streams[0]->time_base);
-=======
-
->>>>>>> b7b1bf91
+
             ret = avio_open_dyn_buf(&ts_st->amux->pb);
             if (ret < 0)
                 return AVERROR(ENOMEM);
@@ -1316,11 +1265,11 @@
 
     if (pkt->dts != AV_NOPTS_VALUE) {
         int i;
-        for(i=0; i<s->nb_streams; i++){
+        for(i=0; i<s->nb_streams; i++) {
             AVStream *st2 = s->streams[i];
             MpegTSWriteStream *ts_st2 = st2->priv_data;
-            if(   ts_st2->payload_size
-               && (ts_st2->payload_dts == AV_NOPTS_VALUE || dts - ts_st2->payload_dts > delay/2)){
+            if (   ts_st2->payload_size
+               && (ts_st2->payload_dts == AV_NOPTS_VALUE || dts - ts_st2->payload_dts > delay/2)) {
                 mpegts_write_pes(s, st2, ts_st2->payload, ts_st2->payload_size,
                                 ts_st2->payload_pts, ts_st2->payload_dts,
                                 ts_st2->payload_flags & AV_PKT_FLAG_KEY);
@@ -1426,24 +1375,17 @@
       offsetof(MpegTSWrite, service_id), AV_OPT_TYPE_INT,
       { .i64 = 0x0001 }, 0x0001, 0xffff, AV_OPT_FLAG_ENCODING_PARAM },
     { "mpegts_pmt_start_pid", "Set the first pid of the PMT.",
-<<<<<<< HEAD
-      offsetof(MpegTSWrite, pmt_start_pid), AV_OPT_TYPE_INT, {.i64 = 0x1000 }, 0x0010, 0x1f00, AV_OPT_FLAG_ENCODING_PARAM},
-    { "mpegts_start_pid", "Set the first pid.",
-      offsetof(MpegTSWrite, start_pid), AV_OPT_TYPE_INT, {.i64 = 0x0100 }, 0x0100, 0x0f00, AV_OPT_FLAG_ENCODING_PARAM},
-    {"mpegts_m2ts_mode", "Enable m2ts mode.",
-        offsetof(MpegTSWrite, m2ts_mode), AV_OPT_TYPE_INT, {.i64 = -1 },
-        -1,1, AV_OPT_FLAG_ENCODING_PARAM},
-    { "muxrate", NULL, offsetof(MpegTSWrite, mux_rate), AV_OPT_TYPE_INT, {.i64 = 1}, 0, INT_MAX, AV_OPT_FLAG_ENCODING_PARAM},
-=======
       offsetof(MpegTSWrite, pmt_start_pid), AV_OPT_TYPE_INT,
-      { .i64 = 0x1000 }, 0x1000, 0x1f00, AV_OPT_FLAG_ENCODING_PARAM },
+      { .i64 = 0x1000 }, 0x0010, 0x1f00, AV_OPT_FLAG_ENCODING_PARAM },
     { "mpegts_start_pid", "Set the first pid.",
       offsetof(MpegTSWrite, start_pid), AV_OPT_TYPE_INT,
       { .i64 = 0x0100 }, 0x0100, 0x0f00, AV_OPT_FLAG_ENCODING_PARAM },
+    { "mpegts_m2ts_mode", "Enable m2ts mode.",
+      offsetof(MpegTSWrite, m2ts_mode), AV_OPT_TYPE_INT,
+      { .i64 = -1 }, -1, 1, AV_OPT_FLAG_ENCODING_PARAM },
     { "muxrate", NULL,
       offsetof(MpegTSWrite, mux_rate), AV_OPT_TYPE_INT,
       { .i64 = 1 }, 0, INT_MAX, AV_OPT_FLAG_ENCODING_PARAM },
->>>>>>> b7b1bf91
     { "pes_payload_size", "Minimum PES packet payload in bytes",
       offsetof(MpegTSWrite, pes_payload_size), AV_OPT_TYPE_INT,
       { .i64 = DEFAULT_PES_PAYLOAD_SIZE }, 0, INT_MAX, AV_OPT_FLAG_ENCODING_PARAM },
@@ -1458,18 +1400,17 @@
       AV_OPT_FLAG_ENCODING_PARAM, "mpegts_flags" },
     // backward compatibility
     { "resend_headers", "Reemit PAT/PMT before writing the next packet",
-<<<<<<< HEAD
-      offsetof(MpegTSWrite, reemit_pat_pmt), AV_OPT_TYPE_INT, {.i64 = 0}, 0, INT_MAX, AV_OPT_FLAG_ENCODING_PARAM},
-    { "mpegts_copyts", "don't offset dts/pts",
-      offsetof(MpegTSWrite, copyts), AV_OPT_TYPE_INT, {.i64=-1}, -1, 1, AV_OPT_FLAG_ENCODING_PARAM},
-    { "tables_version", "set PAT, PMT and SDT version",
-      offsetof(MpegTSWrite, tables_version), AV_OPT_TYPE_INT, {.i64=0}, 0, 31, AV_OPT_FLAG_ENCODING_PARAM},
-    { "omit_video_pes_length", "Omit the PES packet length for video packets",
-      offsetof(MpegTSWrite, omit_video_pes_length), AV_OPT_TYPE_INT, {.i64=1}, 0, 1, AV_OPT_FLAG_ENCODING_PARAM},
-=======
       offsetof(MpegTSWrite, reemit_pat_pmt), AV_OPT_TYPE_INT,
       { .i64 = 0 }, 0, INT_MAX, AV_OPT_FLAG_ENCODING_PARAM },
->>>>>>> b7b1bf91
+    { "mpegts_copyts", "don't offset dts/pts",
+      offsetof(MpegTSWrite, copyts), AV_OPT_TYPE_INT,
+      { .i64 = -1 }, -1, 1, AV_OPT_FLAG_ENCODING_PARAM },
+    { "tables_version", "set PAT, PMT and SDT version",
+      offsetof(MpegTSWrite, tables_version), AV_OPT_TYPE_INT,
+      { .i64 = 0 }, 0, 31, AV_OPT_FLAG_ENCODING_PARAM },
+    { "omit_video_pes_length", "Omit the PES packet length for video packets",
+      offsetof(MpegTSWrite, omit_video_pes_length), AV_OPT_TYPE_INT,
+      { .i64 = 1 }, 0, 1, AV_OPT_FLAG_ENCODING_PARAM },
     { "pcr_period", "PCR retransmission time",
       offsetof(MpegTSWrite, pcr_period), AV_OPT_TYPE_INT,
       { .i64 = PCR_RETRANS_TIME }, 0, INT_MAX, AV_OPT_FLAG_ENCODING_PARAM },
@@ -1484,24 +1425,10 @@
 };
 
 AVOutputFormat ff_mpegts_muxer = {
-<<<<<<< HEAD
-    .name              = "mpegts",
-    .long_name         = NULL_IF_CONFIG_SMALL("MPEG-TS (MPEG-2 Transport Stream)"),
-    .mime_type         = "video/MP2T",
-    .extensions        = "ts,m2t,m2ts,mts",
-    .priv_data_size    = sizeof(MpegTSWrite),
-    .audio_codec       = AV_CODEC_ID_MP2,
-    .video_codec       = AV_CODEC_ID_MPEG2VIDEO,
-    .write_header      = mpegts_write_header,
-    .write_packet      = mpegts_write_packet,
-    .write_trailer     = mpegts_write_end,
-    .flags             = AVFMT_ALLOW_FLUSH,
-    .priv_class        = &mpegts_muxer_class,
-=======
     .name           = "mpegts",
     .long_name      = NULL_IF_CONFIG_SMALL("MPEG-TS (MPEG-2 Transport Stream)"),
-    .mime_type      = "video/x-mpegts",
-    .extensions     = "ts,m2t",
+    .mime_type      = "video/MP2T",
+    .extensions     = "ts,m2t,m2ts,mts",
     .priv_data_size = sizeof(MpegTSWrite),
     .audio_codec    = AV_CODEC_ID_MP2,
     .video_codec    = AV_CODEC_ID_MPEG2VIDEO,
@@ -1510,5 +1437,4 @@
     .write_trailer  = mpegts_write_end,
     .flags          = AVFMT_ALLOW_FLUSH,
     .priv_class     = &mpegts_muxer_class,
->>>>>>> b7b1bf91
 };