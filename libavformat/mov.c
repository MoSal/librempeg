/*
 * MOV demuxer
 * Copyright (c) 2001 Fabrice Bellard
 * Copyright (c) 2009 Baptiste Coudurier <baptiste dot coudurier at gmail dot com>
 *
 * first version by Francois Revol <revol@free.fr>
 * seek function by Gael Chardon <gael.dev@4now.net>
 *
 * This file is part of FFmpeg.
 *
 * FFmpeg is free software; you can redistribute it and/or
 * modify it under the terms of the GNU Lesser General Public
 * License as published by the Free Software Foundation; either
 * version 2.1 of the License, or (at your option) any later version.
 *
 * FFmpeg is distributed in the hope that it will be useful,
 * but WITHOUT ANY WARRANTY; without even the implied warranty of
 * MERCHANTABILITY or FITNESS FOR A PARTICULAR PURPOSE.  See the GNU
 * Lesser General Public License for more details.
 *
 * You should have received a copy of the GNU Lesser General Public
 * License along with FFmpeg; if not, write to the Free Software
 * Foundation, Inc., 51 Franklin Street, Fifth Floor, Boston, MA 02110-1301 USA
 */

#include <inttypes.h>
#include <limits.h>
#include <stdint.h>

//#define MOV_EXPORT_ALL_METADATA

#include "libavutil/attributes.h"
#include "libavutil/channel_layout.h"
#include "libavutil/display.h"
#include "libavutil/intreadwrite.h"
#include "libavutil/intfloat.h"
#include "libavutil/mathematics.h"
#include "libavutil/avstring.h"
#include "libavutil/dict.h"
#include "libavutil/opt.h"
#include "libavutil/timecode.h"
#include "libavcodec/ac3tab.h"
#include "avformat.h"
#include "internal.h"
#include "avio_internal.h"
#include "riff.h"
#include "isom.h"
#include "libavcodec/get_bits.h"
#include "id3v1.h"
#include "mov_chan.h"
#include "replaygain.h"

#if CONFIG_ZLIB
#include <zlib.h>
#endif

#include "qtpalette.h"


#undef NDEBUG
#include <assert.h>

/* those functions parse an atom */
/* links atom IDs to parse functions */
typedef struct MOVParseTableEntry {
    uint32_t type;
    int (*parse)(MOVContext *ctx, AVIOContext *pb, MOVAtom atom);
} MOVParseTableEntry;

static int mov_read_default(MOVContext *c, AVIOContext *pb, MOVAtom atom);

static int mov_metadata_track_or_disc_number(MOVContext *c, AVIOContext *pb,
                                             unsigned len, const char *key)
{
    char buf[16];

    short current, total = 0;
    avio_rb16(pb); // unknown
    current = avio_rb16(pb);
    if (len >= 6)
        total = avio_rb16(pb);
    if (!total)
        snprintf(buf, sizeof(buf), "%d", current);
    else
        snprintf(buf, sizeof(buf), "%d/%d", current, total);
    av_dict_set(&c->fc->metadata, key, buf, 0);

    return 0;
}

static int mov_metadata_int8_bypass_padding(MOVContext *c, AVIOContext *pb,
                                            unsigned len, const char *key)
{
    char buf[16];

    /* bypass padding bytes */
    avio_r8(pb);
    avio_r8(pb);
    avio_r8(pb);

    snprintf(buf, sizeof(buf), "%d", avio_r8(pb));
    av_dict_set(&c->fc->metadata, key, buf, 0);

    return 0;
}

static int mov_metadata_int8_no_padding(MOVContext *c, AVIOContext *pb,
                                        unsigned len, const char *key)
{
    char buf[16];

    snprintf(buf, sizeof(buf), "%d", avio_r8(pb));
    av_dict_set(&c->fc->metadata, key, buf, 0);

    return 0;
}

static int mov_metadata_gnre(MOVContext *c, AVIOContext *pb,
                             unsigned len, const char *key)
{
    short genre;
    char buf[20];

    avio_r8(pb); // unknown

    genre = avio_r8(pb);
    if (genre < 1 || genre > ID3v1_GENRE_MAX)
        return 0;
    snprintf(buf, sizeof(buf), "%s", ff_id3v1_genre_str[genre-1]);
    av_dict_set(&c->fc->metadata, key, buf, 0);

    return 0;
}

static const uint32_t mac_to_unicode[128] = {
    0x00C4,0x00C5,0x00C7,0x00C9,0x00D1,0x00D6,0x00DC,0x00E1,
    0x00E0,0x00E2,0x00E4,0x00E3,0x00E5,0x00E7,0x00E9,0x00E8,
    0x00EA,0x00EB,0x00ED,0x00EC,0x00EE,0x00EF,0x00F1,0x00F3,
    0x00F2,0x00F4,0x00F6,0x00F5,0x00FA,0x00F9,0x00FB,0x00FC,
    0x2020,0x00B0,0x00A2,0x00A3,0x00A7,0x2022,0x00B6,0x00DF,
    0x00AE,0x00A9,0x2122,0x00B4,0x00A8,0x2260,0x00C6,0x00D8,
    0x221E,0x00B1,0x2264,0x2265,0x00A5,0x00B5,0x2202,0x2211,
    0x220F,0x03C0,0x222B,0x00AA,0x00BA,0x03A9,0x00E6,0x00F8,
    0x00BF,0x00A1,0x00AC,0x221A,0x0192,0x2248,0x2206,0x00AB,
    0x00BB,0x2026,0x00A0,0x00C0,0x00C3,0x00D5,0x0152,0x0153,
    0x2013,0x2014,0x201C,0x201D,0x2018,0x2019,0x00F7,0x25CA,
    0x00FF,0x0178,0x2044,0x20AC,0x2039,0x203A,0xFB01,0xFB02,
    0x2021,0x00B7,0x201A,0x201E,0x2030,0x00C2,0x00CA,0x00C1,
    0x00CB,0x00C8,0x00CD,0x00CE,0x00CF,0x00CC,0x00D3,0x00D4,
    0xF8FF,0x00D2,0x00DA,0x00DB,0x00D9,0x0131,0x02C6,0x02DC,
    0x00AF,0x02D8,0x02D9,0x02DA,0x00B8,0x02DD,0x02DB,0x02C7,
};

static int mov_read_mac_string(MOVContext *c, AVIOContext *pb, int len,
                               char *dst, int dstlen)
{
    char *p = dst;
    char *end = dst+dstlen-1;
    int i;

    for (i = 0; i < len; i++) {
        uint8_t t, c = avio_r8(pb);
        if (c < 0x80 && p < end)
            *p++ = c;
        else if (p < end)
            PUT_UTF8(mac_to_unicode[c-0x80], t, if (p < end) *p++ = t;);
    }
    *p = 0;
    return p - dst;
}

static int mov_read_covr(MOVContext *c, AVIOContext *pb, int type, int len)
{
    AVPacket pkt;
    AVStream *st;
    MOVStreamContext *sc;
    enum AVCodecID id;
    int ret;

    switch (type) {
    case 0xd:  id = AV_CODEC_ID_MJPEG; break;
    case 0xe:  id = AV_CODEC_ID_PNG;   break;
    case 0x1b: id = AV_CODEC_ID_BMP;   break;
    default:
        av_log(c->fc, AV_LOG_WARNING, "Unknown cover type: 0x%x.\n", type);
        avio_skip(pb, len);
        return 0;
    }

    st = avformat_new_stream(c->fc, NULL);
    if (!st)
        return AVERROR(ENOMEM);
    sc = av_mallocz(sizeof(*sc));
    if (!sc)
        return AVERROR(ENOMEM);
    st->priv_data = sc;

    ret = av_get_packet(pb, &pkt, len);
    if (ret < 0)
        return ret;

    st->disposition              |= AV_DISPOSITION_ATTACHED_PIC;

    st->attached_pic              = pkt;
    st->attached_pic.stream_index = st->index;
    st->attached_pic.flags       |= AV_PKT_FLAG_KEY;

    st->codec->codec_type = AVMEDIA_TYPE_VIDEO;
    st->codec->codec_id   = id;

    return 0;
}

static int mov_metadata_raw(MOVContext *c, AVIOContext *pb,
                            unsigned len, const char *key)
{
    char *value = av_malloc(len + 1);
    if (!value)
        return AVERROR(ENOMEM);
    avio_read(pb, value, len);
    value[len] = 0;
    return av_dict_set(&c->fc->metadata, key, value, AV_DICT_DONT_STRDUP_VAL);
}

static int mov_metadata_loci(MOVContext *c, AVIOContext *pb, unsigned len)
{
    char language[4] = { 0 };
    char buf[100];
    uint16_t langcode = 0;
<<<<<<< HEAD
    av_unused double longitude, latitude, altitude;
=======
    double longitude, latitude;
>>>>>>> 18fb38fb
    const char *key = "location";

    if (len < 4 + 2 + 1 + 1 + 4 + 4 + 4)
        return AVERROR_INVALIDDATA;

    avio_skip(pb, 4); // version+flags
    langcode = avio_rb16(pb);
    ff_mov_lang_to_iso639(langcode, language);
    len -= 6;

    len -= avio_get_str(pb, len, buf, sizeof(buf)); // place name
    if (len < 1)
        return AVERROR_INVALIDDATA;
    avio_skip(pb, 1); // role
    len -= 1;

    if (len < 14)
        return AVERROR_INVALIDDATA;
    longitude = ((int32_t) avio_rb32(pb)) / (float) (1 << 16);
    latitude  = ((int32_t) avio_rb32(pb)) / (float) (1 << 16);

    // Try to output in the same format as the ?xyz field
    snprintf(buf, sizeof(buf), "%+08.4f%+09.4f/", latitude, longitude);
    if (*language && strcmp(language, "und")) {
        char key2[16];
        snprintf(key2, sizeof(key2), "%s-%s", key, language);
        av_dict_set(&c->fc->metadata, key2, buf, 0);
    }
    return av_dict_set(&c->fc->metadata, key, buf, 0);
}

static int mov_read_udta_string(MOVContext *c, AVIOContext *pb, MOVAtom atom)
{
#ifdef MOV_EXPORT_ALL_METADATA
    char tmp_key[5];
#endif
    char str[1024], key2[16], language[4] = {0};
    const char *key = NULL;
    uint16_t langcode = 0;
    uint32_t data_type = 0, str_size;
    int (*parse)(MOVContext*, AVIOContext*, unsigned, const char*) = NULL;

    switch (atom.type) {
    case MKTAG(0xa9,'n','a','m'): key = "title";     break;
    case MKTAG(0xa9,'a','u','t'):
    case MKTAG(0xa9,'A','R','T'): key = "artist";    break;
    case MKTAG( 'a','A','R','T'): key = "album_artist";    break;
    case MKTAG(0xa9,'w','r','t'): key = "composer";  break;
    case MKTAG( 'c','p','i','l'): key = "compilation";
        parse = mov_metadata_int8_no_padding; break;
    case MKTAG( 'c','p','r','t'):
    case MKTAG(0xa9,'c','p','y'): key = "copyright"; break;
    case MKTAG(0xa9,'g','r','p'): key = "grouping"; break;
    case MKTAG(0xa9,'l','y','r'): key = "lyrics"; break;
    case MKTAG(0xa9,'c','m','t'):
    case MKTAG(0xa9,'i','n','f'): key = "comment";   break;
    case MKTAG(0xa9,'a','l','b'): key = "album";     break;
    case MKTAG(0xa9,'d','a','y'): key = "date";      break;
    case MKTAG(0xa9,'g','e','n'): key = "genre";     break;
    case MKTAG( 'g','n','r','e'): key = "genre";
        parse = mov_metadata_gnre; break;
    case MKTAG(0xa9,'t','o','o'):
    case MKTAG(0xa9,'s','w','r'): key = "encoder";   break;
    case MKTAG(0xa9,'e','n','c'): key = "encoder";   break;
    case MKTAG(0xa9,'m','a','k'): key = "make";      break;
    case MKTAG(0xa9,'m','o','d'): key = "model";     break;
    case MKTAG(0xa9,'x','y','z'): key = "location";  break;
    case MKTAG( 'd','e','s','c'): key = "description";break;
    case MKTAG( 'l','d','e','s'): key = "synopsis";  break;
    case MKTAG( 't','v','s','h'): key = "show";      break;
    case MKTAG( 't','v','e','n'): key = "episode_id";break;
    case MKTAG( 't','v','n','n'): key = "network";   break;
    case MKTAG( 't','r','k','n'): key = "track";
        parse = mov_metadata_track_or_disc_number; break;
    case MKTAG( 'd','i','s','k'): key = "disc";
        parse = mov_metadata_track_or_disc_number; break;
    case MKTAG( 't','v','e','s'): key = "episode_sort";
        parse = mov_metadata_int8_bypass_padding; break;
    case MKTAG( 't','v','s','n'): key = "season_number";
        parse = mov_metadata_int8_bypass_padding; break;
    case MKTAG( 's','t','i','k'): key = "media_type";
        parse = mov_metadata_int8_no_padding; break;
    case MKTAG( 'h','d','v','d'): key = "hd_video";
        parse = mov_metadata_int8_no_padding; break;
    case MKTAG( 'p','g','a','p'): key = "gapless_playback";
        parse = mov_metadata_int8_no_padding; break;
    case MKTAG( '@','P','R','M'):
        return mov_metadata_raw(c, pb, atom.size, "premiere_version");
    case MKTAG( '@','P','R','Q'):
        return mov_metadata_raw(c, pb, atom.size, "quicktime_version");
    case MKTAG( 'l','o','c','i'):
        return mov_metadata_loci(c, pb, atom.size);
    }

    if (c->itunes_metadata && atom.size > 8) {
        int data_size = avio_rb32(pb);
        int tag = avio_rl32(pb);
        if (tag == MKTAG('d','a','t','a')) {
            data_type = avio_rb32(pb); // type
            avio_rb32(pb); // unknown
            str_size = data_size - 16;
            atom.size -= 16;

            if (atom.type == MKTAG('c', 'o', 'v', 'r')) {
                int ret = mov_read_covr(c, pb, data_type, str_size);
                if (ret < 0) {
                    av_log(c->fc, AV_LOG_ERROR, "Error parsing cover art.\n");
                }
                return ret;
            }
        } else return 0;
    } else if (atom.size > 4 && key && !c->itunes_metadata) {
        str_size = avio_rb16(pb); // string length
        langcode = avio_rb16(pb);
        ff_mov_lang_to_iso639(langcode, language);
        atom.size -= 4;
    } else
        str_size = atom.size;

#ifdef MOV_EXPORT_ALL_METADATA
    if (!key) {
        snprintf(tmp_key, 5, "%.4s", (char*)&atom.type);
        key = tmp_key;
    }
#endif

    if (!key)
        return 0;
    if (atom.size < 0)
        return AVERROR_INVALIDDATA;

    str_size = FFMIN3(sizeof(str)-1, str_size, atom.size);

    if (parse)
        parse(c, pb, str_size, key);
    else {
        if (data_type == 3 || (data_type == 0 && (langcode < 0x400 || langcode == 0x7fff))) { // MAC Encoded
            mov_read_mac_string(c, pb, str_size, str, sizeof(str));
        } else {
            int ret = avio_read(pb, str, str_size);
            if (ret != str_size)
                return ret < 0 ? ret : AVERROR_INVALIDDATA;
            str[str_size] = 0;
        }
        av_dict_set(&c->fc->metadata, key, str, 0);
        if (*language && strcmp(language, "und")) {
            snprintf(key2, sizeof(key2), "%s-%s", key, language);
            av_dict_set(&c->fc->metadata, key2, str, 0);
        }
    }
    av_dlog(c->fc, "lang \"%3s\" ", language);
    av_dlog(c->fc, "tag \"%s\" value \"%s\" atom \"%.4s\" %d %"PRId64"\n",
            key, str, (char*)&atom.type, str_size, atom.size);

    return 0;
}

static int mov_read_chpl(MOVContext *c, AVIOContext *pb, MOVAtom atom)
{
    int64_t start;
    int i, nb_chapters, str_len, version;
    char str[256+1];

    if ((atom.size -= 5) < 0)
        return 0;

    version = avio_r8(pb);
    avio_rb24(pb);
    if (version)
        avio_rb32(pb); // ???
    nb_chapters = avio_r8(pb);

    for (i = 0; i < nb_chapters; i++) {
        if (atom.size < 9)
            return 0;

        start = avio_rb64(pb);
        str_len = avio_r8(pb);

        if ((atom.size -= 9+str_len) < 0)
            return 0;

        avio_read(pb, str, str_len);
        str[str_len] = 0;
        avpriv_new_chapter(c->fc, i, (AVRational){1,10000000}, start, AV_NOPTS_VALUE, str);
    }
    return 0;
}

#define MIN_DATA_ENTRY_BOX_SIZE 12
static int mov_read_dref(MOVContext *c, AVIOContext *pb, MOVAtom atom)
{
    AVStream *st;
    MOVStreamContext *sc;
    int entries, i, j;

    if (c->fc->nb_streams < 1)
        return 0;
    st = c->fc->streams[c->fc->nb_streams-1];
    sc = st->priv_data;

    avio_rb32(pb); // version + flags
    entries = avio_rb32(pb);
    if (entries >  (atom.size - 1) / MIN_DATA_ENTRY_BOX_SIZE + 1 ||
        entries >= UINT_MAX / sizeof(*sc->drefs))
        return AVERROR_INVALIDDATA;
    av_free(sc->drefs);
    sc->drefs_count = 0;
    sc->drefs = av_mallocz(entries * sizeof(*sc->drefs));
    if (!sc->drefs)
        return AVERROR(ENOMEM);
    sc->drefs_count = entries;

    for (i = 0; i < sc->drefs_count; i++) {
        MOVDref *dref = &sc->drefs[i];
        uint32_t size = avio_rb32(pb);
        int64_t next = avio_tell(pb) + size - 4;

        if (size < 12)
            return AVERROR_INVALIDDATA;

        dref->type = avio_rl32(pb);
        avio_rb32(pb); // version + flags
        av_dlog(c->fc, "type %.4s size %d\n", (char*)&dref->type, size);

        if (dref->type == MKTAG('a','l','i','s') && size > 150) {
            /* macintosh alias record */
            uint16_t volume_len, len;
            int16_t type;

            avio_skip(pb, 10);

            volume_len = avio_r8(pb);
            volume_len = FFMIN(volume_len, 27);
            avio_read(pb, dref->volume, 27);
            dref->volume[volume_len] = 0;
            av_log(c->fc, AV_LOG_DEBUG, "volume %s, len %d\n", dref->volume, volume_len);

            avio_skip(pb, 12);

            len = avio_r8(pb);
            len = FFMIN(len, 63);
            avio_read(pb, dref->filename, 63);
            dref->filename[len] = 0;
            av_log(c->fc, AV_LOG_DEBUG, "filename %s, len %d\n", dref->filename, len);

            avio_skip(pb, 16);

            /* read next level up_from_alias/down_to_target */
            dref->nlvl_from = avio_rb16(pb);
            dref->nlvl_to   = avio_rb16(pb);
            av_log(c->fc, AV_LOG_DEBUG, "nlvl from %d, nlvl to %d\n",
                   dref->nlvl_from, dref->nlvl_to);

            avio_skip(pb, 16);

            for (type = 0; type != -1 && avio_tell(pb) < next; ) {
                if(url_feof(pb))
                    return AVERROR_EOF;
                type = avio_rb16(pb);
                len = avio_rb16(pb);
                av_log(c->fc, AV_LOG_DEBUG, "type %d, len %d\n", type, len);
                if (len&1)
                    len += 1;
                if (type == 2) { // absolute path
                    av_free(dref->path);
                    dref->path = av_mallocz(len+1);
                    if (!dref->path)
                        return AVERROR(ENOMEM);
                    avio_read(pb, dref->path, len);
                    if (len > volume_len && !strncmp(dref->path, dref->volume, volume_len)) {
                        len -= volume_len;
                        memmove(dref->path, dref->path+volume_len, len);
                        dref->path[len] = 0;
                    }
                    for (j = 0; j < len; j++)
                        if (dref->path[j] == ':')
                            dref->path[j] = '/';
                    av_log(c->fc, AV_LOG_DEBUG, "path %s\n", dref->path);
                } else if (type == 0) { // directory name
                    av_free(dref->dir);
                    dref->dir = av_malloc(len+1);
                    if (!dref->dir)
                        return AVERROR(ENOMEM);
                    if (avio_read(pb, dref->dir, len) != len)
                        return AVERROR_INVALIDDATA;
                    dref->dir[len] = 0;
                    for (j = 0; j < len; j++)
                        if (dref->dir[j] == ':')
                            dref->dir[j] = '/';
                    av_log(c->fc, AV_LOG_DEBUG, "dir %s\n", dref->dir);
                } else
                    avio_skip(pb, len);
            }
        }
        avio_seek(pb, next, SEEK_SET);
    }
    return 0;
}

static int mov_read_hdlr(MOVContext *c, AVIOContext *pb, MOVAtom atom)
{
    AVStream *st;
    uint32_t type;
    uint32_t av_unused ctype;
    int title_size;
    char *title_str;

    if (c->fc->nb_streams < 1) // meta before first trak
        return 0;

    st = c->fc->streams[c->fc->nb_streams-1];

    avio_r8(pb); /* version */
    avio_rb24(pb); /* flags */

    /* component type */
    ctype = avio_rl32(pb);
    type = avio_rl32(pb); /* component subtype */

    av_dlog(c->fc, "ctype= %.4s (0x%08x)\n", (char*)&ctype, ctype);
    av_dlog(c->fc, "stype= %.4s\n", (char*)&type);

    if     (type == MKTAG('v','i','d','e'))
        st->codec->codec_type = AVMEDIA_TYPE_VIDEO;
    else if (type == MKTAG('s','o','u','n'))
        st->codec->codec_type = AVMEDIA_TYPE_AUDIO;
    else if (type == MKTAG('m','1','a',' '))
        st->codec->codec_id = AV_CODEC_ID_MP2;
    else if ((type == MKTAG('s','u','b','p')) || (type == MKTAG('c','l','c','p')))
        st->codec->codec_type = AVMEDIA_TYPE_SUBTITLE;

    avio_rb32(pb); /* component  manufacture */
    avio_rb32(pb); /* component flags */
    avio_rb32(pb); /* component flags mask */

    title_size = atom.size - 24;
    if (title_size > 0) {
        title_str = av_malloc(title_size + 1); /* Add null terminator */
        if (!title_str)
            return AVERROR(ENOMEM);
        avio_read(pb, title_str, title_size);
        title_str[title_size] = 0;
        if (title_str[0])
            av_dict_set(&st->metadata, "handler_name", title_str +
                        (!c->isom && title_str[0] == title_size - 1), 0);
        av_freep(&title_str);
    }

    return 0;
}

int ff_mov_read_esds(AVFormatContext *fc, AVIOContext *pb, MOVAtom atom)
{
    AVStream *st;
    int tag;

    if (fc->nb_streams < 1)
        return 0;
    st = fc->streams[fc->nb_streams-1];

    avio_rb32(pb); /* version + flags */
    ff_mp4_read_descr(fc, pb, &tag);
    if (tag == MP4ESDescrTag) {
        ff_mp4_parse_es_descr(pb, NULL);
    } else
        avio_rb16(pb); /* ID */

    ff_mp4_read_descr(fc, pb, &tag);
    if (tag == MP4DecConfigDescrTag)
        ff_mp4_read_dec_config_descr(fc, st, pb);
    return 0;
}

static int mov_read_esds(MOVContext *c, AVIOContext *pb, MOVAtom atom)
{
    return ff_mov_read_esds(c->fc, pb, atom);
}

static int mov_read_dac3(MOVContext *c, AVIOContext *pb, MOVAtom atom)
{
    AVStream *st;
    int ac3info, acmod, lfeon, bsmod;

    if (c->fc->nb_streams < 1)
        return 0;
    st = c->fc->streams[c->fc->nb_streams-1];

    ac3info = avio_rb24(pb);
    bsmod = (ac3info >> 14) & 0x7;
    acmod = (ac3info >> 11) & 0x7;
    lfeon = (ac3info >> 10) & 0x1;
    st->codec->channels = ((int[]){2,1,2,3,3,4,4,5})[acmod] + lfeon;
    st->codec->channel_layout = avpriv_ac3_channel_layout_tab[acmod];
    if (lfeon)
        st->codec->channel_layout |= AV_CH_LOW_FREQUENCY;
    st->codec->audio_service_type = bsmod;
    if (st->codec->channels > 1 && bsmod == 0x7)
        st->codec->audio_service_type = AV_AUDIO_SERVICE_TYPE_KARAOKE;

    return 0;
}

static int mov_read_dec3(MOVContext *c, AVIOContext *pb, MOVAtom atom)
{
    AVStream *st;
    int eac3info, acmod, lfeon, bsmod;

    if (c->fc->nb_streams < 1)
        return 0;
    st = c->fc->streams[c->fc->nb_streams-1];

    /* No need to parse fields for additional independent substreams and its
     * associated dependent substreams since libavcodec's E-AC-3 decoder
     * does not support them yet. */
    avio_rb16(pb); /* data_rate and num_ind_sub */
    eac3info = avio_rb24(pb);
    bsmod = (eac3info >> 12) & 0x1f;
    acmod = (eac3info >>  9) & 0x7;
    lfeon = (eac3info >>  8) & 0x1;
    st->codec->channel_layout = avpriv_ac3_channel_layout_tab[acmod];
    if (lfeon)
        st->codec->channel_layout |= AV_CH_LOW_FREQUENCY;
    st->codec->channels = av_get_channel_layout_nb_channels(st->codec->channel_layout);
    st->codec->audio_service_type = bsmod;
    if (st->codec->channels > 1 && bsmod == 0x7)
        st->codec->audio_service_type = AV_AUDIO_SERVICE_TYPE_KARAOKE;

    return 0;
}

static int mov_read_chan(MOVContext *c, AVIOContext *pb, MOVAtom atom)
{
    AVStream *st;

    if (c->fc->nb_streams < 1)
        return 0;
    st = c->fc->streams[c->fc->nb_streams-1];

    if (atom.size < 16)
        return 0;

    /* skip version and flags */
    avio_skip(pb, 4);

    ff_mov_read_chan(c->fc, pb, st, atom.size - 4);

    return 0;
}

static int mov_read_wfex(MOVContext *c, AVIOContext *pb, MOVAtom atom)
{
    AVStream *st;

    if (c->fc->nb_streams < 1)
        return 0;
    st = c->fc->streams[c->fc->nb_streams-1];

    if (ff_get_wav_header(pb, st->codec, atom.size) < 0) {
        av_log(c->fc, AV_LOG_WARNING, "get_wav_header failed\n");
    }

    return 0;
}

static int mov_read_pasp(MOVContext *c, AVIOContext *pb, MOVAtom atom)
{
    const int num = avio_rb32(pb);
    const int den = avio_rb32(pb);
    AVStream *st;

    if (c->fc->nb_streams < 1)
        return 0;
    st = c->fc->streams[c->fc->nb_streams-1];

    if ((st->sample_aspect_ratio.den != 1 || st->sample_aspect_ratio.num) && // default
        (den != st->sample_aspect_ratio.den || num != st->sample_aspect_ratio.num)) {
        av_log(c->fc, AV_LOG_WARNING,
               "sample aspect ratio already set to %d:%d, ignoring 'pasp' atom (%d:%d)\n",
               st->sample_aspect_ratio.num, st->sample_aspect_ratio.den,
               num, den);
    } else if (den != 0) {
        st->sample_aspect_ratio.num = num;
        st->sample_aspect_ratio.den = den;
    }
    return 0;
}

/* this atom contains actual media data */
static int mov_read_mdat(MOVContext *c, AVIOContext *pb, MOVAtom atom)
{
    if (atom.size == 0) /* wrong one (MP4) */
        return 0;
    c->found_mdat=1;
    return 0; /* now go for moov */
}

/* read major brand, minor version and compatible brands and store them as metadata */
static int mov_read_ftyp(MOVContext *c, AVIOContext *pb, MOVAtom atom)
{
    uint32_t minor_ver;
    int comp_brand_size;
    char minor_ver_str[11]; /* 32 bit integer -> 10 digits + null */
    char* comp_brands_str;
    uint8_t type[5] = {0};

    avio_read(pb, type, 4);
    if (strcmp(type, "qt  "))
        c->isom = 1;
    av_log(c->fc, AV_LOG_DEBUG, "ISO: File Type Major Brand: %.4s\n",(char *)&type);
    av_dict_set(&c->fc->metadata, "major_brand", type, 0);
    minor_ver = avio_rb32(pb); /* minor version */
    snprintf(minor_ver_str, sizeof(minor_ver_str), "%"PRIu32"", minor_ver);
    av_dict_set(&c->fc->metadata, "minor_version", minor_ver_str, 0);

    comp_brand_size = atom.size - 8;
    if (comp_brand_size < 0)
        return AVERROR_INVALIDDATA;
    comp_brands_str = av_malloc(comp_brand_size + 1); /* Add null terminator */
    if (!comp_brands_str)
        return AVERROR(ENOMEM);
    avio_read(pb, comp_brands_str, comp_brand_size);
    comp_brands_str[comp_brand_size] = 0;
    av_dict_set(&c->fc->metadata, "compatible_brands", comp_brands_str, 0);
    av_freep(&comp_brands_str);

    return 0;
}

/* this atom should contain all header atoms */
static int mov_read_moov(MOVContext *c, AVIOContext *pb, MOVAtom atom)
{
    int ret;

    if (c->found_moov) {
        av_log(c->fc, AV_LOG_WARNING, "Found duplicated MOOV Atom. Skipped it\n");
        avio_skip(pb, atom.size);
        return 0;
    }

    if ((ret = mov_read_default(c, pb, atom)) < 0)
        return ret;
    /* we parsed the 'moov' atom, we can terminate the parsing as soon as we find the 'mdat' */
    /* so we don't parse the whole file if over a network */
    c->found_moov=1;
    return 0; /* now go for mdat */
}

static int mov_read_moof(MOVContext *c, AVIOContext *pb, MOVAtom atom)
{
    c->fragment.moof_offset = c->fragment.implicit_offset = avio_tell(pb) - 8;
    av_dlog(c->fc, "moof offset %"PRIx64"\n", c->fragment.moof_offset);
    return mov_read_default(c, pb, atom);
}

static void mov_metadata_creation_time(AVDictionary **metadata, int64_t time)
{
    char buffer[32];
    if (time) {
        struct tm *ptm;
        time_t timet;
        if(time >= 2082844800)
            time -= 2082844800;  /* seconds between 1904-01-01 and Epoch */
        timet = time;
        ptm = gmtime(&timet);
        if (!ptm) return;
        strftime(buffer, sizeof(buffer), "%Y-%m-%d %H:%M:%S", ptm);
        av_dict_set(metadata, "creation_time", buffer, 0);
    }
}

static int mov_read_mdhd(MOVContext *c, AVIOContext *pb, MOVAtom atom)
{
    AVStream *st;
    MOVStreamContext *sc;
    int version;
    char language[4] = {0};
    unsigned lang;
    int64_t creation_time;

    if (c->fc->nb_streams < 1)
        return 0;
    st = c->fc->streams[c->fc->nb_streams-1];
    sc = st->priv_data;

    if (sc->time_scale) {
        av_log(c->fc, AV_LOG_ERROR, "Multiple mdhd?\n");
        return AVERROR_INVALIDDATA;
    }

    version = avio_r8(pb);
    if (version > 1) {
        avpriv_request_sample(c->fc, "Version %d", version);
        return AVERROR_PATCHWELCOME;
    }
    avio_rb24(pb); /* flags */
    if (version == 1) {
        creation_time = avio_rb64(pb);
        avio_rb64(pb);
    } else {
        creation_time = avio_rb32(pb);
        avio_rb32(pb); /* modification time */
    }
    mov_metadata_creation_time(&st->metadata, creation_time);

    sc->time_scale = avio_rb32(pb);
    st->duration = (version == 1) ? avio_rb64(pb) : avio_rb32(pb); /* duration */

    lang = avio_rb16(pb); /* language */
    if (ff_mov_lang_to_iso639(lang, language))
        av_dict_set(&st->metadata, "language", language, 0);
    avio_rb16(pb); /* quality */

    return 0;
}

static int mov_read_mvhd(MOVContext *c, AVIOContext *pb, MOVAtom atom)
{
    int64_t creation_time;
    int version = avio_r8(pb); /* version */
    avio_rb24(pb); /* flags */

    if (version == 1) {
        creation_time = avio_rb64(pb);
        avio_rb64(pb);
    } else {
        creation_time = avio_rb32(pb);
        avio_rb32(pb); /* modification time */
    }
    mov_metadata_creation_time(&c->fc->metadata, creation_time);
    c->time_scale = avio_rb32(pb); /* time scale */

    av_dlog(c->fc, "time scale = %i\n", c->time_scale);

    c->duration = (version == 1) ? avio_rb64(pb) : avio_rb32(pb); /* duration */
    // set the AVCodecContext duration because the duration of individual tracks
    // may be inaccurate
    if (c->time_scale > 0 && !c->trex_data)
        c->fc->duration = av_rescale(c->duration, AV_TIME_BASE, c->time_scale);
    avio_rb32(pb); /* preferred scale */

    avio_rb16(pb); /* preferred volume */

    avio_skip(pb, 10); /* reserved */

    avio_skip(pb, 36); /* display matrix */

    avio_rb32(pb); /* preview time */
    avio_rb32(pb); /* preview duration */
    avio_rb32(pb); /* poster time */
    avio_rb32(pb); /* selection time */
    avio_rb32(pb); /* selection duration */
    avio_rb32(pb); /* current time */
    avio_rb32(pb); /* next track ID */
    return 0;
}

static int mov_read_enda(MOVContext *c, AVIOContext *pb, MOVAtom atom)
{
    AVStream *st;
    int little_endian;

    if (c->fc->nb_streams < 1)
        return 0;
    st = c->fc->streams[c->fc->nb_streams-1];

    little_endian = avio_rb16(pb) & 0xFF;
    av_dlog(c->fc, "enda %d\n", little_endian);
    if (little_endian == 1) {
        switch (st->codec->codec_id) {
        case AV_CODEC_ID_PCM_S24BE:
            st->codec->codec_id = AV_CODEC_ID_PCM_S24LE;
            break;
        case AV_CODEC_ID_PCM_S32BE:
            st->codec->codec_id = AV_CODEC_ID_PCM_S32LE;
            break;
        case AV_CODEC_ID_PCM_F32BE:
            st->codec->codec_id = AV_CODEC_ID_PCM_F32LE;
            break;
        case AV_CODEC_ID_PCM_F64BE:
            st->codec->codec_id = AV_CODEC_ID_PCM_F64LE;
            break;
        default:
            break;
        }
    }
    return 0;
}

static int mov_read_fiel(MOVContext *c, AVIOContext *pb, MOVAtom atom)
{
    AVStream *st;
    unsigned mov_field_order;
    enum AVFieldOrder decoded_field_order = AV_FIELD_UNKNOWN;

    if (c->fc->nb_streams < 1) // will happen with jp2 files
        return 0;
    st = c->fc->streams[c->fc->nb_streams-1];
    if (atom.size < 2)
        return AVERROR_INVALIDDATA;
    mov_field_order = avio_rb16(pb);
    if ((mov_field_order & 0xFF00) == 0x0100)
        decoded_field_order = AV_FIELD_PROGRESSIVE;
    else if ((mov_field_order & 0xFF00) == 0x0200) {
        switch (mov_field_order & 0xFF) {
        case 0x01: decoded_field_order = AV_FIELD_TT;
                   break;
        case 0x06: decoded_field_order = AV_FIELD_BB;
                   break;
        case 0x09: decoded_field_order = AV_FIELD_TB;
                   break;
        case 0x0E: decoded_field_order = AV_FIELD_BT;
                   break;
        }
    }
    if (decoded_field_order == AV_FIELD_UNKNOWN && mov_field_order) {
        av_log(NULL, AV_LOG_ERROR, "Unknown MOV field order 0x%04x\n", mov_field_order);
    }
    st->codec->field_order = decoded_field_order;

    return 0;
}

/* FIXME modify qdm2/svq3/h264 decoders to take full atom as extradata */
static int mov_read_extradata(MOVContext *c, AVIOContext *pb, MOVAtom atom,
                              enum AVCodecID codec_id)
{
    AVStream *st;
    uint64_t size;
    uint8_t *buf;
    int err;

    if (c->fc->nb_streams < 1) // will happen with jp2 files
        return 0;
    st= c->fc->streams[c->fc->nb_streams-1];

    if (st->codec->codec_id != codec_id)
        return 0; /* unexpected codec_id - don't mess with extradata */

    size= (uint64_t)st->codec->extradata_size + atom.size + 8 + FF_INPUT_BUFFER_PADDING_SIZE;
    if (size > INT_MAX || (uint64_t)atom.size > INT_MAX)
        return AVERROR_INVALIDDATA;
    if ((err = av_reallocp(&st->codec->extradata, size)) < 0) {
        st->codec->extradata_size = 0;
        return err;
    }
    buf = st->codec->extradata + st->codec->extradata_size;
    st->codec->extradata_size= size - FF_INPUT_BUFFER_PADDING_SIZE;
    AV_WB32(       buf    , atom.size + 8);
    AV_WL32(       buf + 4, atom.type);
    err = avio_read(pb, buf + 8, atom.size);
    if (err < 0) {
        return err;
    } else if (err < atom.size) {
        av_log(c->fc, AV_LOG_WARNING, "truncated extradata\n");
        st->codec->extradata_size -= atom.size - err;
    }
    memset(buf + 8 + err, 0, FF_INPUT_BUFFER_PADDING_SIZE);
    return 0;
}

/* wrapper functions for reading ALAC/AVS/MJPEG/MJPEG2000 extradata atoms only for those codecs */
static int mov_read_alac(MOVContext *c, AVIOContext *pb, MOVAtom atom)
{
    return mov_read_extradata(c, pb, atom, AV_CODEC_ID_ALAC);
}

static int mov_read_avss(MOVContext *c, AVIOContext *pb, MOVAtom atom)
{
    return mov_read_extradata(c, pb, atom, AV_CODEC_ID_AVS);
}

static int mov_read_jp2h(MOVContext *c, AVIOContext *pb, MOVAtom atom)
{
    return mov_read_extradata(c, pb, atom, AV_CODEC_ID_JPEG2000);
}

static int mov_read_avid(MOVContext *c, AVIOContext *pb, MOVAtom atom)
{
    return mov_read_extradata(c, pb, atom, AV_CODEC_ID_AVUI);
}

static int mov_read_targa_y216(MOVContext *c, AVIOContext *pb, MOVAtom atom)
{
    int ret = mov_read_extradata(c, pb, atom, AV_CODEC_ID_TARGA_Y216);

    if (!ret && c->fc->nb_streams >= 1) {
        AVCodecContext *avctx = c->fc->streams[c->fc->nb_streams-1]->codec;
        if (avctx->extradata_size >= 40) {
            avctx->height = AV_RB16(&avctx->extradata[36]);
            avctx->width  = AV_RB16(&avctx->extradata[38]);
        }
    }
    return ret;
}

static int mov_read_ares(MOVContext *c, AVIOContext *pb, MOVAtom atom)
{
    if (c->fc->nb_streams >= 1) {
        AVCodecContext *codec = c->fc->streams[c->fc->nb_streams-1]->codec;
        if (codec->codec_tag == MKTAG('A', 'V', 'i', 'n') &&
            codec->codec_id == AV_CODEC_ID_H264 &&
            atom.size > 11) {
            avio_skip(pb, 10);
            /* For AVID AVCI50, force width of 1440 to be able to select the correct SPS and PPS */
            if (avio_rb16(pb) == 0xd4d)
                codec->width = 1440;
            return 0;
        }
    }

    return mov_read_avid(c, pb, atom);
}

static int mov_read_svq3(MOVContext *c, AVIOContext *pb, MOVAtom atom)
{
    return mov_read_extradata(c, pb, atom, AV_CODEC_ID_SVQ3);
}

static int mov_read_wave(MOVContext *c, AVIOContext *pb, MOVAtom atom)
{
    AVStream *st;

    if (c->fc->nb_streams < 1)
        return 0;
    st = c->fc->streams[c->fc->nb_streams-1];

    if ((uint64_t)atom.size > (1<<30))
        return AVERROR_INVALIDDATA;

    if (st->codec->codec_id == AV_CODEC_ID_QDM2 ||
        st->codec->codec_id == AV_CODEC_ID_QDMC ||
        st->codec->codec_id == AV_CODEC_ID_SPEEX) {
        // pass all frma atom to codec, needed at least for QDMC and QDM2
        av_free(st->codec->extradata);
        if (ff_get_extradata(st->codec, pb, atom.size) < 0)
            return AVERROR(ENOMEM);
    } else if (atom.size > 8) { /* to read frma, esds atoms */
        int ret;
        if ((ret = mov_read_default(c, pb, atom)) < 0)
            return ret;
    } else
        avio_skip(pb, atom.size);
    return 0;
}

/**
 * This function reads atom content and puts data in extradata without tag
 * nor size unlike mov_read_extradata.
 */
static int mov_read_glbl(MOVContext *c, AVIOContext *pb, MOVAtom atom)
{
    AVStream *st;

    if (c->fc->nb_streams < 1)
        return 0;
    st = c->fc->streams[c->fc->nb_streams-1];

    if ((uint64_t)atom.size > (1<<30))
        return AVERROR_INVALIDDATA;

    if (atom.size >= 10) {
        // Broken files created by legacy versions of libavformat will
        // wrap a whole fiel atom inside of a glbl atom.
        unsigned size = avio_rb32(pb);
        unsigned type = avio_rl32(pb);
        avio_seek(pb, -8, SEEK_CUR);
        if (type == MKTAG('f','i','e','l') && size == atom.size)
            return mov_read_default(c, pb, atom);
    }
    av_free(st->codec->extradata);
    if (ff_get_extradata(st->codec, pb, atom.size) < 0)
        return AVERROR(ENOMEM);

    return 0;
}

static int mov_read_dvc1(MOVContext *c, AVIOContext *pb, MOVAtom atom)
{
    AVStream *st;
    uint8_t profile_level;
    int ret;

    if (c->fc->nb_streams < 1)
        return 0;
    st = c->fc->streams[c->fc->nb_streams-1];

    if (atom.size >= (1<<28) || atom.size < 7)
        return AVERROR_INVALIDDATA;

    profile_level = avio_r8(pb);
    if ((profile_level & 0xf0) != 0xc0)
        return 0;

    avio_seek(pb, 6, SEEK_CUR);
    av_free(st->codec->extradata);
    if ((ret = ff_get_extradata(st->codec, pb, atom.size - 7)) < 0)
        return ret;

    return 0;
}

/**
 * An strf atom is a BITMAPINFOHEADER struct. This struct is 40 bytes itself,
 * but can have extradata appended at the end after the 40 bytes belonging
 * to the struct.
 */
static int mov_read_strf(MOVContext *c, AVIOContext *pb, MOVAtom atom)
{
    AVStream *st;

    if (c->fc->nb_streams < 1)
        return 0;
    if (atom.size <= 40)
        return 0;
    st = c->fc->streams[c->fc->nb_streams-1];

    if ((uint64_t)atom.size > (1<<30))
        return AVERROR_INVALIDDATA;

    avio_skip(pb, 40);
    av_free(st->codec->extradata);
    if (ff_get_extradata(st->codec, pb, atom.size - 40) < 0)
        return AVERROR(ENOMEM);
    return 0;
}

static int mov_read_stco(MOVContext *c, AVIOContext *pb, MOVAtom atom)
{
    AVStream *st;
    MOVStreamContext *sc;
    unsigned int i, entries;

    if (c->fc->nb_streams < 1)
        return 0;
    st = c->fc->streams[c->fc->nb_streams-1];
    sc = st->priv_data;

    avio_r8(pb); /* version */
    avio_rb24(pb); /* flags */

    entries = avio_rb32(pb);

    if (!entries)
        return 0;
    if (entries >= UINT_MAX/sizeof(int64_t))
        return AVERROR_INVALIDDATA;

    sc->chunk_offsets = av_malloc(entries * sizeof(int64_t));
    if (!sc->chunk_offsets)
        return AVERROR(ENOMEM);
    sc->chunk_count = entries;

    if      (atom.type == MKTAG('s','t','c','o'))
        for (i = 0; i < entries && !pb->eof_reached; i++)
            sc->chunk_offsets[i] = avio_rb32(pb);
    else if (atom.type == MKTAG('c','o','6','4'))
        for (i = 0; i < entries && !pb->eof_reached; i++)
            sc->chunk_offsets[i] = avio_rb64(pb);
    else
        return AVERROR_INVALIDDATA;

    sc->chunk_count = i;

    if (pb->eof_reached)
        return AVERROR_EOF;

    return 0;
}

/**
 * Compute codec id for 'lpcm' tag.
 * See CoreAudioTypes and AudioStreamBasicDescription at Apple.
 */
enum AVCodecID ff_mov_get_lpcm_codec_id(int bps, int flags)
{
    /* lpcm flags:
     * 0x1 = float
     * 0x2 = big-endian
     * 0x4 = signed
     */
    return ff_get_pcm_codec_id(bps, flags & 1, flags & 2, flags & 4 ? -1 : 0);
}

static int mov_codec_id(AVStream *st, uint32_t format)
{
    int id = ff_codec_get_id(ff_codec_movaudio_tags, format);

    if (id <= 0 &&
        ((format & 0xFFFF) == 'm' + ('s' << 8) ||
         (format & 0xFFFF) == 'T' + ('S' << 8)))
        id = ff_codec_get_id(ff_codec_wav_tags, av_bswap32(format) & 0xFFFF);

    if (st->codec->codec_type != AVMEDIA_TYPE_VIDEO && id > 0) {
        st->codec->codec_type = AVMEDIA_TYPE_AUDIO;
    } else if (st->codec->codec_type != AVMEDIA_TYPE_AUDIO &&
               /* skip old asf mpeg4 tag */
               format && format != MKTAG('m','p','4','s')) {
        id = ff_codec_get_id(ff_codec_movvideo_tags, format);
        if (id <= 0)
            id = ff_codec_get_id(ff_codec_bmp_tags, format);
        if (id > 0)
            st->codec->codec_type = AVMEDIA_TYPE_VIDEO;
        else if (st->codec->codec_type == AVMEDIA_TYPE_DATA ||
                    (st->codec->codec_type == AVMEDIA_TYPE_SUBTITLE &&
                    st->codec->codec_id == AV_CODEC_ID_NONE)) {
            id = ff_codec_get_id(ff_codec_movsubtitle_tags, format);
            if (id > 0)
                st->codec->codec_type = AVMEDIA_TYPE_SUBTITLE;
        }
    }

    st->codec->codec_tag = format;

    return id;
}

static void mov_parse_stsd_video(MOVContext *c, AVIOContext *pb,
                                 AVStream *st, MOVStreamContext *sc)
{
    uint8_t codec_name[32];
    unsigned int color_depth, len, j;
    int color_greyscale;
    int color_table_id;

    avio_rb16(pb); /* version */
    avio_rb16(pb); /* revision level */
    avio_rb32(pb); /* vendor */
    avio_rb32(pb); /* temporal quality */
    avio_rb32(pb); /* spatial quality */

    st->codec->width  = avio_rb16(pb); /* width */
    st->codec->height = avio_rb16(pb); /* height */

    avio_rb32(pb); /* horiz resolution */
    avio_rb32(pb); /* vert resolution */
    avio_rb32(pb); /* data size, always 0 */
    avio_rb16(pb); /* frames per samples */

    len = avio_r8(pb); /* codec name, pascal string */
    if (len > 31)
        len = 31;
    mov_read_mac_string(c, pb, len, codec_name, sizeof(codec_name));
    if (len < 31)
        avio_skip(pb, 31 - len);

    if (codec_name[0])
        av_dict_set(&st->metadata, "encoder", codec_name, 0);

    /* codec_tag YV12 triggers an UV swap in rawdec.c */
    if (!memcmp(codec_name, "Planar Y'CbCr 8-bit 4:2:0", 25)) {
        st->codec->codec_tag = MKTAG('I', '4', '2', '0');
        st->codec->width &= ~1;
        st->codec->height &= ~1;
    }
    /* Flash Media Server uses tag H263 with Sorenson Spark */
    if (st->codec->codec_tag == MKTAG('H','2','6','3') &&
        !memcmp(codec_name, "Sorenson H263", 13))
        st->codec->codec_id = AV_CODEC_ID_FLV1;

    st->codec->bits_per_coded_sample = avio_rb16(pb); /* depth */
    color_table_id = avio_rb16(pb); /* colortable id */
    av_dlog(c->fc, "depth %d, ctab id %d\n",
            st->codec->bits_per_coded_sample, color_table_id);
    /* figure out the palette situation */
    color_depth     = st->codec->bits_per_coded_sample & 0x1F;
    color_greyscale = st->codec->bits_per_coded_sample & 0x20;
    /* Do not create a greyscale palette for cinepak */
    if (color_greyscale && st->codec->codec_id == AV_CODEC_ID_CINEPAK)
        return;

    /* if the depth is 2, 4, or 8 bpp, file is palettized */
    if ((color_depth == 2) || (color_depth == 4) || (color_depth == 8)) {
        /* for palette traversal */
        unsigned int color_start, color_count, color_end;
        unsigned char a, r, g, b;

        if (color_greyscale) {
            int color_index, color_dec;
            /* compute the greyscale palette */
            st->codec->bits_per_coded_sample = color_depth;
            color_count = 1 << color_depth;
            color_index = 255;
            color_dec   = 256 / (color_count - 1);
            for (j = 0; j < color_count; j++) {
                r = g = b = color_index;
                sc->palette[j] = (0xFFU << 24) | (r << 16) | (g << 8) | (b);
                color_index -= color_dec;
                if (color_index < 0)
                    color_index = 0;
            }
        } else if (color_table_id) {
            const uint8_t *color_table;
            /* if flag bit 3 is set, use the default palette */
            color_count = 1 << color_depth;
            if (color_depth == 2)
                color_table = ff_qt_default_palette_4;
            else if (color_depth == 4)
                color_table = ff_qt_default_palette_16;
            else
                color_table = ff_qt_default_palette_256;

            for (j = 0; j < color_count; j++) {
                r = color_table[j * 3 + 0];
                g = color_table[j * 3 + 1];
                b = color_table[j * 3 + 2];
                sc->palette[j] = (0xFFU << 24) | (r << 16) | (g << 8) | (b);
            }
        } else {
            /* load the palette from the file */
            color_start = avio_rb32(pb);
            color_count = avio_rb16(pb);
            color_end   = avio_rb16(pb);
            if ((color_start <= 255) && (color_end <= 255)) {
                for (j = color_start; j <= color_end; j++) {
                    /* each A, R, G, or B component is 16 bits;
                        * only use the top 8 bits */
                    a = avio_r8(pb);
                    avio_r8(pb);
                    r = avio_r8(pb);
                    avio_r8(pb);
                    g = avio_r8(pb);
                    avio_r8(pb);
                    b = avio_r8(pb);
                    avio_r8(pb);
                    sc->palette[j] = (a << 24 ) | (r << 16) | (g << 8) | (b);
                }
            }
        }
        sc->has_palette = 1;
    }
}

static void mov_parse_stsd_audio(MOVContext *c, AVIOContext *pb,
                                 AVStream *st, MOVStreamContext *sc)
{
    int bits_per_sample, flags;
    uint16_t version = avio_rb16(pb);
    AVDictionaryEntry *compatible_brands = av_dict_get(c->fc->metadata, "compatible_brands", NULL, AV_DICT_MATCH_CASE);

    avio_rb16(pb); /* revision level */
    avio_rb32(pb); /* vendor */

    st->codec->channels              = avio_rb16(pb); /* channel count */
    st->codec->bits_per_coded_sample = avio_rb16(pb); /* sample size */
    av_dlog(c->fc, "audio channels %d\n", st->codec->channels);

    sc->audio_cid = avio_rb16(pb);
    avio_rb16(pb); /* packet size = 0 */

    st->codec->sample_rate = ((avio_rb32(pb) >> 16));

    // Read QT version 1 fields. In version 0 these do not exist.
    av_dlog(c->fc, "version =%d, isom =%d\n", version, c->isom);
    if (!c->isom ||
        (compatible_brands && strstr(compatible_brands->value, "qt  "))) {

        if (version == 1) {
            sc->samples_per_frame = avio_rb32(pb);
            avio_rb32(pb); /* bytes per packet */
            sc->bytes_per_frame = avio_rb32(pb);
            avio_rb32(pb); /* bytes per sample */
        } else if (version == 2) {
            avio_rb32(pb); /* sizeof struct only */
            st->codec->sample_rate = av_int2double(avio_rb64(pb));
            st->codec->channels    = avio_rb32(pb);
            avio_rb32(pb); /* always 0x7F000000 */
            st->codec->bits_per_coded_sample = avio_rb32(pb);

            flags = avio_rb32(pb); /* lpcm format specific flag */
            sc->bytes_per_frame   = avio_rb32(pb);
            sc->samples_per_frame = avio_rb32(pb);
            if (st->codec->codec_tag == MKTAG('l','p','c','m'))
                st->codec->codec_id =
                    ff_mov_get_lpcm_codec_id(st->codec->bits_per_coded_sample,
                                             flags);
        }
    }

    switch (st->codec->codec_id) {
    case AV_CODEC_ID_PCM_S8:
    case AV_CODEC_ID_PCM_U8:
        if (st->codec->bits_per_coded_sample == 16)
            st->codec->codec_id = AV_CODEC_ID_PCM_S16BE;
        break;
    case AV_CODEC_ID_PCM_S16LE:
    case AV_CODEC_ID_PCM_S16BE:
        if (st->codec->bits_per_coded_sample == 8)
            st->codec->codec_id = AV_CODEC_ID_PCM_S8;
        else if (st->codec->bits_per_coded_sample == 24)
            st->codec->codec_id =
                st->codec->codec_id == AV_CODEC_ID_PCM_S16BE ?
                AV_CODEC_ID_PCM_S24BE : AV_CODEC_ID_PCM_S24LE;
        break;
    /* set values for old format before stsd version 1 appeared */
    case AV_CODEC_ID_MACE3:
        sc->samples_per_frame = 6;
        sc->bytes_per_frame   = 2 * st->codec->channels;
        break;
    case AV_CODEC_ID_MACE6:
        sc->samples_per_frame = 6;
        sc->bytes_per_frame   = 1 * st->codec->channels;
        break;
    case AV_CODEC_ID_ADPCM_IMA_QT:
        sc->samples_per_frame = 64;
        sc->bytes_per_frame   = 34 * st->codec->channels;
        break;
    case AV_CODEC_ID_GSM:
        sc->samples_per_frame = 160;
        sc->bytes_per_frame   = 33;
        break;
    default:
        break;
    }

    bits_per_sample = av_get_bits_per_sample(st->codec->codec_id);
    if (bits_per_sample) {
        st->codec->bits_per_coded_sample = bits_per_sample;
        sc->sample_size = (bits_per_sample >> 3) * st->codec->channels;
    }
}

static void mov_parse_stsd_subtitle(MOVContext *c, AVIOContext *pb,
                                    AVStream *st, MOVStreamContext *sc,
                                    int size)
{
    // ttxt stsd contains display flags, justification, background
    // color, fonts, and default styles, so fake an atom to read it
    MOVAtom fake_atom = { .size = size };
    // mp4s contains a regular esds atom
    if (st->codec->codec_tag != AV_RL32("mp4s"))
        mov_read_glbl(c, pb, fake_atom);
    st->codec->width  = sc->width;
    st->codec->height = sc->height;
}

static uint32_t yuv_to_rgba(uint32_t ycbcr)
{
    uint8_t r, g, b;
    int y, cb, cr;

    y  = (ycbcr >> 16) & 0xFF;
    cr = (ycbcr >> 8)  & 0xFF;
    cb =  ycbcr        & 0xFF;

    b = av_clip_uint8(1.164 * (y - 16)                      + 2.018 * (cb - 128));
    g = av_clip_uint8(1.164 * (y - 16) - 0.813 * (cr - 128) - 0.391 * (cb - 128));
    r = av_clip_uint8(1.164 * (y - 16) + 1.596 * (cr - 128));

    return (r << 16) | (g << 8) | b;
}

static int mov_rewrite_dvd_sub_extradata(AVStream *st)
{
    char buf[256] = {0};
    uint8_t *src = st->codec->extradata;
    int i;

    if (st->codec->extradata_size != 64)
        return 0;

    if (st->codec->width > 0 &&  st->codec->height > 0)
        snprintf(buf, sizeof(buf), "size: %dx%d\n",
                 st->codec->width, st->codec->height);
    av_strlcat(buf, "palette: ", sizeof(buf));

    for (i = 0; i < 16; i++) {
        uint32_t yuv = AV_RB32(src + i * 4);
        uint32_t rgba = yuv_to_rgba(yuv);

        av_strlcatf(buf, sizeof(buf), "%06"PRIx32"%s", rgba, i != 15 ? ", " : "");
    }

    if (av_strlcat(buf, "\n", sizeof(buf)) >= sizeof(buf))
        return 0;

    av_freep(&st->codec->extradata);
    st->codec->extradata_size = 0;
    st->codec->extradata = av_mallocz(strlen(buf) + FF_INPUT_BUFFER_PADDING_SIZE);
    if (!st->codec->extradata)
        return AVERROR(ENOMEM);
    st->codec->extradata_size = strlen(buf);
    memcpy(st->codec->extradata, buf, st->codec->extradata_size);

    return 0;
}

static int mov_parse_stsd_data(MOVContext *c, AVIOContext *pb,
                                AVStream *st, MOVStreamContext *sc,
                                int size)
{
    if (st->codec->codec_tag == MKTAG('t','m','c','d')) {
        if (ff_get_extradata(st->codec, pb, size) < 0)
            return AVERROR(ENOMEM);
        if (size > 16) {
            MOVStreamContext *tmcd_ctx = st->priv_data;
            int val;
            val = AV_RB32(st->codec->extradata + 4);
            tmcd_ctx->tmcd_flags = val;
            if (val & 1)
                st->codec->flags2 |= CODEC_FLAG2_DROP_FRAME_TIMECODE;
            st->codec->time_base.den = st->codec->extradata[16]; /* number of frame */
            st->codec->time_base.num = 1;
        }
    } else {
        /* other codec type, just skip (rtp, mp4s ...) */
        avio_skip(pb, size);
    }
    return 0;
}

static int mov_finalize_stsd_codec(MOVContext *c, AVIOContext *pb,
                                   AVStream *st, MOVStreamContext *sc)
{
    if (st->codec->codec_type == AVMEDIA_TYPE_AUDIO &&
        !st->codec->sample_rate && sc->time_scale > 1)
        st->codec->sample_rate = sc->time_scale;

    /* special codec parameters handling */
    switch (st->codec->codec_id) {
#if CONFIG_DV_DEMUXER
    case AV_CODEC_ID_DVAUDIO:
        c->dv_fctx  = avformat_alloc_context();
        c->dv_demux = avpriv_dv_init_demux(c->dv_fctx);
        if (!c->dv_demux) {
            av_log(c->fc, AV_LOG_ERROR, "dv demux context init error\n");
            return AVERROR(ENOMEM);
        }
        sc->dv_audio_container = 1;
        st->codec->codec_id    = AV_CODEC_ID_PCM_S16LE;
        break;
#endif
    /* no ifdef since parameters are always those */
    case AV_CODEC_ID_QCELP:
        st->codec->channels = 1;
        // force sample rate for qcelp when not stored in mov
        if (st->codec->codec_tag != MKTAG('Q','c','l','p'))
            st->codec->sample_rate = 8000;
        // FIXME: Why is the following needed for some files?
        sc->samples_per_frame = 160;
        if (!sc->bytes_per_frame)
            sc->bytes_per_frame = 35;
        break;
    case AV_CODEC_ID_AMR_NB:
        st->codec->channels    = 1;
        /* force sample rate for amr, stsd in 3gp does not store sample rate */
        st->codec->sample_rate = 8000;
        break;
    case AV_CODEC_ID_AMR_WB:
        st->codec->channels    = 1;
        st->codec->sample_rate = 16000;
        break;
    case AV_CODEC_ID_MP2:
    case AV_CODEC_ID_MP3:
        /* force type after stsd for m1a hdlr */
        st->codec->codec_type = AVMEDIA_TYPE_AUDIO;
        st->need_parsing      = AVSTREAM_PARSE_FULL;
        break;
    case AV_CODEC_ID_GSM:
    case AV_CODEC_ID_ADPCM_MS:
    case AV_CODEC_ID_ADPCM_IMA_WAV:
    case AV_CODEC_ID_ILBC:
    case AV_CODEC_ID_MACE3:
    case AV_CODEC_ID_MACE6:
    case AV_CODEC_ID_QDM2:
        st->codec->block_align = sc->bytes_per_frame;
        break;
    case AV_CODEC_ID_ALAC:
        if (st->codec->extradata_size == 36) {
            st->codec->channels    = AV_RB8 (st->codec->extradata + 21);
            st->codec->sample_rate = AV_RB32(st->codec->extradata + 32);
        }
        break;
    case AV_CODEC_ID_AC3:
    case AV_CODEC_ID_MPEG1VIDEO:
    case AV_CODEC_ID_VC1:
        st->need_parsing = AVSTREAM_PARSE_FULL;
        break;
    default:
        break;
    }
    return 0;
}

static int mov_skip_multiple_stsd(MOVContext *c, AVIOContext *pb,
                                  int codec_tag, int format,
                                  int size)
{
    int video_codec_id = ff_codec_get_id(ff_codec_movvideo_tags, format);

    if (codec_tag &&
         (codec_tag != format &&
          (c->fc->video_codec_id ? video_codec_id != c->fc->video_codec_id
                                 : codec_tag != MKTAG('j','p','e','g')))) {
        /* Multiple fourcc, we skip JPEG. This is not correct, we should
         * export it as a separate AVStream but this needs a few changes
         * in the MOV demuxer, patch welcome. */

        av_log(c->fc, AV_LOG_WARNING, "multiple fourcc not supported\n");
        avio_skip(pb, size);
        return 1;
    }
    if ( codec_tag == AV_RL32("avc1") ||
         codec_tag == AV_RL32("hvc1") ||
         codec_tag == AV_RL32("hev1")
    )
        av_log(c->fc, AV_LOG_WARNING, "Concatenated H.264 or H.265 might not play correctly.\n");

    return 0;
}

int ff_mov_read_stsd_entries(MOVContext *c, AVIOContext *pb, int entries)
{
    AVStream *st;
    MOVStreamContext *sc;
    int pseudo_stream_id;

    if (c->fc->nb_streams < 1)
        return 0;
    st = c->fc->streams[c->fc->nb_streams-1];
    sc = st->priv_data;

    for (pseudo_stream_id = 0;
         pseudo_stream_id < entries && !pb->eof_reached;
         pseudo_stream_id++) {
        //Parsing Sample description table
        enum AVCodecID id;
        int ret, dref_id = 1;
        MOVAtom a = { AV_RL32("stsd") };
        int64_t start_pos = avio_tell(pb);
        int64_t size = avio_rb32(pb); /* size */
        uint32_t format = avio_rl32(pb); /* data format */

        if (size >= 16) {
            avio_rb32(pb); /* reserved */
            avio_rb16(pb); /* reserved */
            dref_id = avio_rb16(pb);
        }else if (size <= 7){
            av_log(c->fc, AV_LOG_ERROR, "invalid size %"PRId64" in stsd\n", size);
            return AVERROR_INVALIDDATA;
        }

        if (mov_skip_multiple_stsd(c, pb, st->codec->codec_tag, format,
                                   size - (avio_tell(pb) - start_pos)))
            continue;

        sc->pseudo_stream_id = st->codec->codec_tag ? -1 : pseudo_stream_id;
        sc->dref_id= dref_id;

        id = mov_codec_id(st, format);

        av_dlog(c->fc, "size=%"PRId64" 4CC= %c%c%c%c codec_type=%d\n", size,
                (format >> 0) & 0xff, (format >> 8) & 0xff, (format >> 16) & 0xff,
                (format >> 24) & 0xff, st->codec->codec_type);

        if (st->codec->codec_type==AVMEDIA_TYPE_VIDEO) {
            st->codec->codec_id = id;
            mov_parse_stsd_video(c, pb, st, sc);
        } else if (st->codec->codec_type==AVMEDIA_TYPE_AUDIO) {
            st->codec->codec_id = id;
            mov_parse_stsd_audio(c, pb, st, sc);
        } else if (st->codec->codec_type==AVMEDIA_TYPE_SUBTITLE){
            st->codec->codec_id = id;
            mov_parse_stsd_subtitle(c, pb, st, sc,
                                    size - (avio_tell(pb) - start_pos));
        } else {
            ret = mov_parse_stsd_data(c, pb, st, sc,
                                      size - (avio_tell(pb) - start_pos));
            if (ret < 0)
                return ret;
        }
        /* this will read extra atoms at the end (wave, alac, damr, avcC, hvcC, SMI ...) */
        a.size = size - (avio_tell(pb) - start_pos);
        if (a.size > 8) {
            if ((ret = mov_read_default(c, pb, a)) < 0)
                return ret;
        } else if (a.size > 0)
            avio_skip(pb, a.size);
    }

    if (pb->eof_reached)
        return AVERROR_EOF;

    return mov_finalize_stsd_codec(c, pb, st, sc);
}

static int mov_read_stsd(MOVContext *c, AVIOContext *pb, MOVAtom atom)
{
    int entries;

    avio_r8(pb); /* version */
    avio_rb24(pb); /* flags */
    entries = avio_rb32(pb);

    return ff_mov_read_stsd_entries(c, pb, entries);
}

static int mov_read_stsc(MOVContext *c, AVIOContext *pb, MOVAtom atom)
{
    AVStream *st;
    MOVStreamContext *sc;
    unsigned int i, entries;

    if (c->fc->nb_streams < 1)
        return 0;
    st = c->fc->streams[c->fc->nb_streams-1];
    sc = st->priv_data;

    avio_r8(pb); /* version */
    avio_rb24(pb); /* flags */

    entries = avio_rb32(pb);

    av_dlog(c->fc, "track[%i].stsc.entries = %i\n", c->fc->nb_streams-1, entries);

    if (!entries)
        return 0;
    if (entries >= UINT_MAX / sizeof(*sc->stsc_data))
        return AVERROR_INVALIDDATA;
    sc->stsc_data = av_malloc(entries * sizeof(*sc->stsc_data));
    if (!sc->stsc_data)
        return AVERROR(ENOMEM);

    for (i = 0; i < entries && !pb->eof_reached; i++) {
        sc->stsc_data[i].first = avio_rb32(pb);
        sc->stsc_data[i].count = avio_rb32(pb);
        sc->stsc_data[i].id = avio_rb32(pb);
    }

    sc->stsc_count = i;

    if (pb->eof_reached)
        return AVERROR_EOF;

    return 0;
}

static int mov_read_stps(MOVContext *c, AVIOContext *pb, MOVAtom atom)
{
    AVStream *st;
    MOVStreamContext *sc;
    unsigned i, entries;

    if (c->fc->nb_streams < 1)
        return 0;
    st = c->fc->streams[c->fc->nb_streams-1];
    sc = st->priv_data;

    avio_rb32(pb); // version + flags

    entries = avio_rb32(pb);
    if (entries >= UINT_MAX / sizeof(*sc->stps_data))
        return AVERROR_INVALIDDATA;
    sc->stps_data = av_malloc(entries * sizeof(*sc->stps_data));
    if (!sc->stps_data)
        return AVERROR(ENOMEM);

    for (i = 0; i < entries && !pb->eof_reached; i++) {
        sc->stps_data[i] = avio_rb32(pb);
        //av_dlog(c->fc, "stps %d\n", sc->stps_data[i]);
    }

    sc->stps_count = i;

    if (pb->eof_reached)
        return AVERROR_EOF;

    return 0;
}

static int mov_read_stss(MOVContext *c, AVIOContext *pb, MOVAtom atom)
{
    AVStream *st;
    MOVStreamContext *sc;
    unsigned int i, entries;

    if (c->fc->nb_streams < 1)
        return 0;
    st = c->fc->streams[c->fc->nb_streams-1];
    sc = st->priv_data;

    avio_r8(pb); /* version */
    avio_rb24(pb); /* flags */

    entries = avio_rb32(pb);

    av_dlog(c->fc, "keyframe_count = %d\n", entries);

    if (!entries)
    {
        sc->keyframe_absent = 1;
        if (!st->need_parsing && st->codec->codec_type == AVMEDIA_TYPE_VIDEO)
            st->need_parsing = AVSTREAM_PARSE_HEADERS;
        return 0;
    }
    if (entries >= UINT_MAX / sizeof(int))
        return AVERROR_INVALIDDATA;
    sc->keyframes = av_malloc(entries * sizeof(int));
    if (!sc->keyframes)
        return AVERROR(ENOMEM);

    for (i = 0; i < entries && !pb->eof_reached; i++) {
        sc->keyframes[i] = avio_rb32(pb);
        //av_dlog(c->fc, "keyframes[]=%d\n", sc->keyframes[i]);
    }

    sc->keyframe_count = i;

    if (pb->eof_reached)
        return AVERROR_EOF;

    return 0;
}

static int mov_read_stsz(MOVContext *c, AVIOContext *pb, MOVAtom atom)
{
    AVStream *st;
    MOVStreamContext *sc;
    unsigned int i, entries, sample_size, field_size, num_bytes;
    GetBitContext gb;
    unsigned char* buf;

    if (c->fc->nb_streams < 1)
        return 0;
    st = c->fc->streams[c->fc->nb_streams-1];
    sc = st->priv_data;

    avio_r8(pb); /* version */
    avio_rb24(pb); /* flags */

    if (atom.type == MKTAG('s','t','s','z')) {
        sample_size = avio_rb32(pb);
        if (!sc->sample_size) /* do not overwrite value computed in stsd */
            sc->sample_size = sample_size;
        sc->stsz_sample_size = sample_size;
        field_size = 32;
    } else {
        sample_size = 0;
        avio_rb24(pb); /* reserved */
        field_size = avio_r8(pb);
    }
    entries = avio_rb32(pb);

    av_dlog(c->fc, "sample_size = %d sample_count = %d\n", sc->sample_size, entries);

    sc->sample_count = entries;
    if (sample_size)
        return 0;

    if (field_size != 4 && field_size != 8 && field_size != 16 && field_size != 32) {
        av_log(c->fc, AV_LOG_ERROR, "Invalid sample field size %d\n", field_size);
        return AVERROR_INVALIDDATA;
    }

    if (!entries)
        return 0;
    if (entries >= UINT_MAX / sizeof(int) || entries >= (UINT_MAX - 4) / field_size)
        return AVERROR_INVALIDDATA;
    sc->sample_sizes = av_malloc(entries * sizeof(int));
    if (!sc->sample_sizes)
        return AVERROR(ENOMEM);

    num_bytes = (entries*field_size+4)>>3;

    buf = av_malloc(num_bytes+FF_INPUT_BUFFER_PADDING_SIZE);
    if (!buf) {
        av_freep(&sc->sample_sizes);
        return AVERROR(ENOMEM);
    }

    if (avio_read(pb, buf, num_bytes) < num_bytes) {
        av_freep(&sc->sample_sizes);
        av_free(buf);
        return AVERROR_INVALIDDATA;
    }

    init_get_bits(&gb, buf, 8*num_bytes);

    for (i = 0; i < entries && !pb->eof_reached; i++) {
        sc->sample_sizes[i] = get_bits_long(&gb, field_size);
        sc->data_size += sc->sample_sizes[i];
    }

    sc->sample_count = i;

    if (pb->eof_reached)
        return AVERROR_EOF;

    av_free(buf);
    return 0;
}

static int mov_read_stts(MOVContext *c, AVIOContext *pb, MOVAtom atom)
{
    AVStream *st;
    MOVStreamContext *sc;
    unsigned int i, entries;
    int64_t duration=0;
    int64_t total_sample_count=0;

    if (c->fc->nb_streams < 1)
        return 0;
    st = c->fc->streams[c->fc->nb_streams-1];
    sc = st->priv_data;

    avio_r8(pb); /* version */
    avio_rb24(pb); /* flags */
    entries = avio_rb32(pb);

    av_dlog(c->fc, "track[%i].stts.entries = %i\n",
            c->fc->nb_streams-1, entries);

    if (entries >= UINT_MAX / sizeof(*sc->stts_data))
        return -1;

    av_free(sc->stts_data);
    sc->stts_data = av_malloc(entries * sizeof(*sc->stts_data));
    if (!sc->stts_data)
        return AVERROR(ENOMEM);

    for (i = 0; i < entries && !pb->eof_reached; i++) {
        int sample_duration;
        int sample_count;

        sample_count=avio_rb32(pb);
        sample_duration = avio_rb32(pb);

        /* sample_duration < 0 is invalid based on the spec */
        if (sample_duration < 0) {
            av_log(c->fc, AV_LOG_ERROR, "Invalid SampleDelta %d in STTS, at %d st:%d\n",
                   sample_duration, i, c->fc->nb_streams-1);
            sample_duration = 1;
        }
        if (sample_count < 0) {
            av_log(c->fc, AV_LOG_ERROR, "Invalid sample_count=%d\n", sample_count);
            return AVERROR_INVALIDDATA;
        }
        sc->stts_data[i].count= sample_count;
        sc->stts_data[i].duration= sample_duration;

        av_dlog(c->fc, "sample_count=%d, sample_duration=%d\n",
                sample_count, sample_duration);

        if (   i+1 == entries
            && i
            && sample_count == 1
            && total_sample_count > 100
            && sample_duration/10 > duration / total_sample_count)
            sample_duration = duration / total_sample_count;
        duration+=(int64_t)sample_duration*sample_count;
        total_sample_count+=sample_count;
    }

    sc->stts_count = i;

    sc->duration_for_fps  += duration;
    sc->nb_frames_for_fps += total_sample_count;

    if (pb->eof_reached)
        return AVERROR_EOF;

    st->nb_frames= total_sample_count;
    if (duration)
        st->duration= duration;
    sc->track_end = duration;
    return 0;
}

static void mov_update_dts_shift(MOVStreamContext *sc, int duration)
{
    if (duration < 0) {
        sc->dts_shift = FFMAX(sc->dts_shift, -duration);
    }
}

static int mov_read_ctts(MOVContext *c, AVIOContext *pb, MOVAtom atom)
{
    AVStream *st;
    MOVStreamContext *sc;
    unsigned int i, entries;

    if (c->fc->nb_streams < 1)
        return 0;
    st = c->fc->streams[c->fc->nb_streams-1];
    sc = st->priv_data;

    avio_r8(pb); /* version */
    avio_rb24(pb); /* flags */
    entries = avio_rb32(pb);

    av_dlog(c->fc, "track[%i].ctts.entries = %i\n", c->fc->nb_streams-1, entries);

    if (!entries)
        return 0;
    if (entries >= UINT_MAX / sizeof(*sc->ctts_data))
        return AVERROR_INVALIDDATA;
    sc->ctts_data = av_malloc(entries * sizeof(*sc->ctts_data));
    if (!sc->ctts_data)
        return AVERROR(ENOMEM);

    for (i = 0; i < entries && !pb->eof_reached; i++) {
        int count    =avio_rb32(pb);
        int duration =avio_rb32(pb);

        sc->ctts_data[i].count   = count;
        sc->ctts_data[i].duration= duration;

        av_dlog(c->fc, "count=%d, duration=%d\n",
                count, duration);

        if (FFABS(duration) > (1<<28) && i+2<entries) {
            av_log(c->fc, AV_LOG_WARNING, "CTTS invalid\n");
            av_freep(&sc->ctts_data);
            sc->ctts_count = 0;
            return 0;
        }

        if (i+2<entries)
            mov_update_dts_shift(sc, duration);
    }

    sc->ctts_count = i;

    if (pb->eof_reached)
        return AVERROR_EOF;

    av_dlog(c->fc, "dts shift %d\n", sc->dts_shift);

    return 0;
}

static int mov_read_sbgp(MOVContext *c, AVIOContext *pb, MOVAtom atom)
{
    AVStream *st;
    MOVStreamContext *sc;
    unsigned int i, entries;
    uint8_t version;
    uint32_t grouping_type;

    if (c->fc->nb_streams < 1)
        return 0;
    st = c->fc->streams[c->fc->nb_streams-1];
    sc = st->priv_data;

    version = avio_r8(pb); /* version */
    avio_rb24(pb); /* flags */
    grouping_type = avio_rl32(pb);
    if (grouping_type != MKTAG( 'r','a','p',' '))
        return 0; /* only support 'rap ' grouping */
    if (version == 1)
        avio_rb32(pb); /* grouping_type_parameter */

    entries = avio_rb32(pb);
    if (!entries)
        return 0;
    if (entries >= UINT_MAX / sizeof(*sc->rap_group))
        return AVERROR_INVALIDDATA;
    sc->rap_group = av_malloc(entries * sizeof(*sc->rap_group));
    if (!sc->rap_group)
        return AVERROR(ENOMEM);

    for (i = 0; i < entries && !pb->eof_reached; i++) {
        sc->rap_group[i].count = avio_rb32(pb); /* sample_count */
        sc->rap_group[i].index = avio_rb32(pb); /* group_description_index */
    }

    sc->rap_group_count = i;

    return pb->eof_reached ? AVERROR_EOF : 0;
}

static void mov_build_index(MOVContext *mov, AVStream *st)
{
    MOVStreamContext *sc = st->priv_data;
    int64_t current_offset;
    int64_t current_dts = 0;
    unsigned int stts_index = 0;
    unsigned int stsc_index = 0;
    unsigned int stss_index = 0;
    unsigned int stps_index = 0;
    unsigned int i, j;
    uint64_t stream_size = 0;

    /* adjust first dts according to edit list */
    if ((sc->empty_duration || sc->start_time) && mov->time_scale > 0) {
        if (sc->empty_duration)
            sc->empty_duration = av_rescale(sc->empty_duration, sc->time_scale, mov->time_scale);
        sc->time_offset = sc->start_time - sc->empty_duration;
        current_dts = -sc->time_offset;
        if (sc->ctts_count>0 && sc->stts_count>0 &&
            sc->ctts_data[0].duration / FFMAX(sc->stts_data[0].duration, 1) > 16) {
            /* more than 16 frames delay, dts are likely wrong
               this happens with files created by iMovie */
            sc->wrong_dts = 1;
            st->codec->has_b_frames = 1;
        }
    }

    /* only use old uncompressed audio chunk demuxing when stts specifies it */
    if (!(st->codec->codec_type == AVMEDIA_TYPE_AUDIO &&
          sc->stts_count == 1 && sc->stts_data[0].duration == 1)) {
        unsigned int current_sample = 0;
        unsigned int stts_sample = 0;
        unsigned int sample_size;
        unsigned int distance = 0;
        unsigned int rap_group_index = 0;
        unsigned int rap_group_sample = 0;
        int rap_group_present = sc->rap_group_count && sc->rap_group;
        int key_off = (sc->keyframe_count && sc->keyframes[0] > 0) || (sc->stps_count && sc->stps_data[0] > 0);

        current_dts -= sc->dts_shift;

        if (!sc->sample_count || st->nb_index_entries)
            return;
        if (sc->sample_count >= UINT_MAX / sizeof(*st->index_entries) - st->nb_index_entries)
            return;
        if (av_reallocp_array(&st->index_entries,
                              st->nb_index_entries + sc->sample_count,
                              sizeof(*st->index_entries)) < 0) {
            st->nb_index_entries = 0;
            return;
        }
        st->index_entries_allocated_size = (st->nb_index_entries + sc->sample_count) * sizeof(*st->index_entries);

        for (i = 0; i < sc->chunk_count; i++) {
            int64_t next_offset = i+1 < sc->chunk_count ? sc->chunk_offsets[i+1] : INT64_MAX;
            current_offset = sc->chunk_offsets[i];
            while (stsc_index + 1 < sc->stsc_count &&
                i + 1 == sc->stsc_data[stsc_index + 1].first)
                stsc_index++;

            if (next_offset > current_offset && sc->sample_size>0 && sc->sample_size < sc->stsz_sample_size &&
                sc->stsc_data[stsc_index].count * (int64_t)sc->stsz_sample_size > next_offset - current_offset) {
                av_log(mov->fc, AV_LOG_WARNING, "STSZ sample size %d invalid (too large), ignoring\n", sc->stsz_sample_size);
                sc->stsz_sample_size = sc->sample_size;
            }
            if (sc->stsz_sample_size>0 && sc->stsz_sample_size < sc->sample_size) {
                av_log(mov->fc, AV_LOG_WARNING, "STSZ sample size %d invalid (too small), ignoring\n", sc->stsz_sample_size);
                sc->stsz_sample_size = sc->sample_size;
            }

            for (j = 0; j < sc->stsc_data[stsc_index].count; j++) {
                int keyframe = 0;
                if (current_sample >= sc->sample_count) {
                    av_log(mov->fc, AV_LOG_ERROR, "wrong sample count\n");
                    return;
                }

                if (!sc->keyframe_absent && (!sc->keyframe_count || current_sample+key_off == sc->keyframes[stss_index])) {
                    keyframe = 1;
                    if (stss_index + 1 < sc->keyframe_count)
                        stss_index++;
                } else if (sc->stps_count && current_sample+key_off == sc->stps_data[stps_index]) {
                    keyframe = 1;
                    if (stps_index + 1 < sc->stps_count)
                        stps_index++;
                }
                if (rap_group_present && rap_group_index < sc->rap_group_count) {
                    if (sc->rap_group[rap_group_index].index > 0)
                        keyframe = 1;
                    if (++rap_group_sample == sc->rap_group[rap_group_index].count) {
                        rap_group_sample = 0;
                        rap_group_index++;
                    }
                }
                if (sc->keyframe_absent
                    && !sc->stps_count
                    && !rap_group_present
                    && (st->codec->codec_type == AVMEDIA_TYPE_AUDIO || (i==0 && j==0)))
                     keyframe = 1;
                if (keyframe)
                    distance = 0;
                sample_size = sc->stsz_sample_size > 0 ? sc->stsz_sample_size : sc->sample_sizes[current_sample];
                if (sc->pseudo_stream_id == -1 ||
                   sc->stsc_data[stsc_index].id - 1 == sc->pseudo_stream_id) {
                    AVIndexEntry *e = &st->index_entries[st->nb_index_entries++];
                    e->pos = current_offset;
                    e->timestamp = current_dts;
                    e->size = sample_size;
                    e->min_distance = distance;
                    e->flags = keyframe ? AVINDEX_KEYFRAME : 0;
                    av_dlog(mov->fc, "AVIndex stream %d, sample %d, offset %"PRIx64", dts %"PRId64", "
                            "size %d, distance %d, keyframe %d\n", st->index, current_sample,
                            current_offset, current_dts, sample_size, distance, keyframe);
                    if (st->codec->codec_type == AVMEDIA_TYPE_VIDEO && st->nb_index_entries < 100)
                        ff_rfps_add_frame(mov->fc, st, current_dts);
                }

                current_offset += sample_size;
                stream_size += sample_size;
                current_dts += sc->stts_data[stts_index].duration;
                distance++;
                stts_sample++;
                current_sample++;
                if (stts_index + 1 < sc->stts_count && stts_sample == sc->stts_data[stts_index].count) {
                    stts_sample = 0;
                    stts_index++;
                }
            }
        }
        if (st->duration > 0)
            st->codec->bit_rate = stream_size*8*sc->time_scale/st->duration;
    } else {
        unsigned chunk_samples, total = 0;

        // compute total chunk count
        for (i = 0; i < sc->stsc_count; i++) {
            unsigned count, chunk_count;

            chunk_samples = sc->stsc_data[i].count;
            if (i != sc->stsc_count - 1 &&
                sc->samples_per_frame && chunk_samples % sc->samples_per_frame) {
                av_log(mov->fc, AV_LOG_ERROR, "error unaligned chunk\n");
                return;
            }

            if (sc->samples_per_frame >= 160) { // gsm
                count = chunk_samples / sc->samples_per_frame;
            } else if (sc->samples_per_frame > 1) {
                unsigned samples = (1024/sc->samples_per_frame)*sc->samples_per_frame;
                count = (chunk_samples+samples-1) / samples;
            } else {
                count = (chunk_samples+1023) / 1024;
            }

            if (i < sc->stsc_count - 1)
                chunk_count = sc->stsc_data[i+1].first - sc->stsc_data[i].first;
            else
                chunk_count = sc->chunk_count - (sc->stsc_data[i].first - 1);
            total += chunk_count * count;
        }

        av_dlog(mov->fc, "chunk count %d\n", total);
        if (total >= UINT_MAX / sizeof(*st->index_entries) - st->nb_index_entries)
            return;
        if (av_reallocp_array(&st->index_entries,
                              st->nb_index_entries + total,
                              sizeof(*st->index_entries)) < 0) {
            st->nb_index_entries = 0;
            return;
        }
        st->index_entries_allocated_size = (st->nb_index_entries + total) * sizeof(*st->index_entries);

        // populate index
        for (i = 0; i < sc->chunk_count; i++) {
            current_offset = sc->chunk_offsets[i];
            if (stsc_index + 1 < sc->stsc_count &&
                i + 1 == sc->stsc_data[stsc_index + 1].first)
                stsc_index++;
            chunk_samples = sc->stsc_data[stsc_index].count;

            while (chunk_samples > 0) {
                AVIndexEntry *e;
                unsigned size, samples;

                if (sc->samples_per_frame >= 160) { // gsm
                    samples = sc->samples_per_frame;
                    size = sc->bytes_per_frame;
                } else {
                    if (sc->samples_per_frame > 1) {
                        samples = FFMIN((1024 / sc->samples_per_frame)*
                                        sc->samples_per_frame, chunk_samples);
                        size = (samples / sc->samples_per_frame) * sc->bytes_per_frame;
                    } else {
                        samples = FFMIN(1024, chunk_samples);
                        size = samples * sc->sample_size;
                    }
                }

                if (st->nb_index_entries >= total) {
                    av_log(mov->fc, AV_LOG_ERROR, "wrong chunk count %d\n", total);
                    return;
                }
                e = &st->index_entries[st->nb_index_entries++];
                e->pos = current_offset;
                e->timestamp = current_dts;
                e->size = size;
                e->min_distance = 0;
                e->flags = AVINDEX_KEYFRAME;
                av_dlog(mov->fc, "AVIndex stream %d, chunk %d, offset %"PRIx64", dts %"PRId64", "
                        "size %d, duration %d\n", st->index, i, current_offset, current_dts,
                        size, samples);

                current_offset += size;
                current_dts += samples;
                chunk_samples -= samples;
            }
        }
    }
}

static int mov_open_dref(AVIOContext **pb, const char *src, MOVDref *ref,
                         AVIOInterruptCB *int_cb, int use_absolute_path, AVFormatContext *fc)
{
    /* try relative path, we do not try the absolute because it can leak information about our
       system to an attacker */
    if (ref->nlvl_to > 0 && ref->nlvl_from > 0) {
        char filename[1024];
        const char *src_path;
        int i, l;

        /* find a source dir */
        src_path = strrchr(src, '/');
        if (src_path)
            src_path++;
        else
            src_path = src;

        /* find a next level down to target */
        for (i = 0, l = strlen(ref->path) - 1; l >= 0; l--)
            if (ref->path[l] == '/') {
                if (i == ref->nlvl_to - 1)
                    break;
                else
                    i++;
            }

        /* compose filename if next level down to target was found */
        if (i == ref->nlvl_to - 1 && src_path - src  < sizeof(filename)) {
            memcpy(filename, src, src_path - src);
            filename[src_path - src] = 0;

            for (i = 1; i < ref->nlvl_from; i++)
                av_strlcat(filename, "../", 1024);

            av_strlcat(filename, ref->path + l + 1, 1024);

            if (!avio_open2(pb, filename, AVIO_FLAG_READ, int_cb, NULL))
                return 0;
        }
    } else if (use_absolute_path) {
        av_log(fc, AV_LOG_WARNING, "Using absolute path on user request, "
               "this is a possible security issue\n");
        if (!avio_open2(pb, ref->path, AVIO_FLAG_READ, int_cb, NULL))
            return 0;
    }

    return AVERROR(ENOENT);
}

static void fix_timescale(MOVContext *c, MOVStreamContext *sc)
{
    if (sc->time_scale <= 0) {
        av_log(c->fc, AV_LOG_WARNING, "stream %d, timescale not set\n", sc->ffindex);
        sc->time_scale = c->time_scale;
        if (sc->time_scale <= 0)
            sc->time_scale = 1;
    }
}

static int mov_read_trak(MOVContext *c, AVIOContext *pb, MOVAtom atom)
{
    AVStream *st;
    MOVStreamContext *sc;
    int ret;

    st = avformat_new_stream(c->fc, NULL);
    if (!st) return AVERROR(ENOMEM);
    st->id = c->fc->nb_streams;
    sc = av_mallocz(sizeof(MOVStreamContext));
    if (!sc) return AVERROR(ENOMEM);

    st->priv_data = sc;
    st->codec->codec_type = AVMEDIA_TYPE_DATA;
    sc->ffindex = st->index;

    if ((ret = mov_read_default(c, pb, atom)) < 0)
        return ret;

    /* sanity checks */
    if (sc->chunk_count && (!sc->stts_count || !sc->stsc_count ||
                            (!sc->sample_size && !sc->sample_count))) {
        av_log(c->fc, AV_LOG_ERROR, "stream %d, missing mandatory atoms, broken header\n",
               st->index);
        return 0;
    }

    fix_timescale(c, sc);

    avpriv_set_pts_info(st, 64, 1, sc->time_scale);

    mov_build_index(c, st);

    if (sc->dref_id-1 < sc->drefs_count && sc->drefs[sc->dref_id-1].path) {
        MOVDref *dref = &sc->drefs[sc->dref_id - 1];
        if (mov_open_dref(&sc->pb, c->fc->filename, dref, &c->fc->interrupt_callback,
            c->use_absolute_path, c->fc) < 0)
            av_log(c->fc, AV_LOG_ERROR,
                   "stream %d, error opening alias: path='%s', dir='%s', "
                   "filename='%s', volume='%s', nlvl_from=%d, nlvl_to=%d\n",
                   st->index, dref->path, dref->dir, dref->filename,
                   dref->volume, dref->nlvl_from, dref->nlvl_to);
    } else {
        sc->pb = c->fc->pb;
        sc->pb_is_copied = 1;
    }

    if (st->codec->codec_type == AVMEDIA_TYPE_VIDEO) {
        if (!st->sample_aspect_ratio.num &&
            (st->codec->width != sc->width || st->codec->height != sc->height)) {
            st->sample_aspect_ratio = av_d2q(((double)st->codec->height * sc->width) /
                                             ((double)st->codec->width * sc->height), INT_MAX);
        }

#if FF_API_R_FRAME_RATE
        if (sc->stts_count == 1 || (sc->stts_count == 2 && sc->stts_data[1].count == 1))
            av_reduce(&st->r_frame_rate.num, &st->r_frame_rate.den,
                      sc->time_scale, sc->stts_data[0].duration, INT_MAX);
#endif
    }

    // done for ai5q, ai52, ai55, ai1q, ai12 and ai15.
    if (!st->codec->extradata_size && st->codec->codec_id == AV_CODEC_ID_H264 &&
        TAG_IS_AVCI(st->codec->codec_tag)) {
        ret = ff_generate_avci_extradata(st);
        if (ret < 0)
            return ret;
    }

    switch (st->codec->codec_id) {
#if CONFIG_H261_DECODER
    case AV_CODEC_ID_H261:
#endif
#if CONFIG_H263_DECODER
    case AV_CODEC_ID_H263:
#endif
#if CONFIG_MPEG4_DECODER
    case AV_CODEC_ID_MPEG4:
#endif
        st->codec->width = 0; /* let decoder init width/height */
        st->codec->height= 0;
        break;
    }

    /* Do not need those anymore. */
    av_freep(&sc->chunk_offsets);
    av_freep(&sc->stsc_data);
    av_freep(&sc->sample_sizes);
    av_freep(&sc->keyframes);
    av_freep(&sc->stts_data);
    av_freep(&sc->stps_data);
    av_freep(&sc->rap_group);

    return 0;
}

static int mov_read_ilst(MOVContext *c, AVIOContext *pb, MOVAtom atom)
{
    int ret;
    c->itunes_metadata = 1;
    ret = mov_read_default(c, pb, atom);
    c->itunes_metadata = 0;
    return ret;
}

static int mov_read_custom_2plus(MOVContext *c, AVIOContext *pb, int size)
{
    int64_t end = avio_tell(pb) + size;
    uint8_t *key = NULL, *val = NULL;
    int i;
    AVStream *st;
    MOVStreamContext *sc;

    if (c->fc->nb_streams < 1)
        return 0;
    st = c->fc->streams[c->fc->nb_streams-1];
    sc = st->priv_data;

    for (i = 0; i < 2; i++) {
        uint8_t **p;
        uint32_t len, tag;

        if (end - avio_tell(pb) <= 12)
            break;

        len = avio_rb32(pb);
        tag = avio_rl32(pb);
        avio_skip(pb, 4); // flags

        if (len < 12 || len - 12 > end - avio_tell(pb))
            break;
        len -= 12;

        if (tag == MKTAG('n', 'a', 'm', 'e'))
            p = &key;
        else if (tag == MKTAG('d', 'a', 't', 'a') && len > 4) {
            avio_skip(pb, 4);
            len -= 4;
            p = &val;
        } else
            break;

        *p = av_malloc(len + 1);
        if (!*p)
            break;
        avio_read(pb, *p, len);
        (*p)[len] = 0;
    }

    if (key && val) {
        if (strcmp(key, "iTunSMPB") == 0) {
            int priming, remainder, samples;
            if(sscanf(val, "%*X %X %X %X", &priming, &remainder, &samples) == 3){
                if(priming>0 && priming<16384)
                    sc->start_pad = priming;
            }
        } else if (strcmp(key, "cdec") == 0) {
        } else {
            av_dict_set(&c->fc->metadata, key, val,
                        AV_DICT_DONT_STRDUP_KEY | AV_DICT_DONT_STRDUP_VAL);
            key = val = NULL;
        }
    }

    avio_seek(pb, end, SEEK_SET);
    av_freep(&key);
    av_freep(&val);
    return 0;
}

static int mov_read_custom(MOVContext *c, AVIOContext *pb, MOVAtom atom)
{
    int64_t end = avio_tell(pb) + atom.size;
    uint32_t tag, len;

    if (atom.size < 8)
        goto fail;

    len = avio_rb32(pb);
    tag = avio_rl32(pb);

    if (len > atom.size)
        goto fail;

    if (tag == MKTAG('m', 'e', 'a', 'n') && len > 12) {
        uint8_t domain[128];
        int domain_len;

        avio_skip(pb, 4); // flags
        len -= 12;

        domain_len = avio_get_str(pb, len, domain, sizeof(domain));
        avio_skip(pb, len - domain_len);
        return mov_read_custom_2plus(c, pb, end - avio_tell(pb));
    }

fail:
    av_log(c->fc, AV_LOG_VERBOSE,
           "Unhandled or malformed custom metadata of size %"PRId64"\n", atom.size);
    return 0;
}

static int mov_read_meta(MOVContext *c, AVIOContext *pb, MOVAtom atom)
{
    while (atom.size > 8) {
        uint32_t tag = avio_rl32(pb);
        atom.size -= 4;
        if (tag == MKTAG('h','d','l','r')) {
            avio_seek(pb, -8, SEEK_CUR);
            atom.size += 8;
            return mov_read_default(c, pb, atom);
        }
    }
    return 0;
}

static int mov_read_tkhd(MOVContext *c, AVIOContext *pb, MOVAtom atom)
{
    int i;
    int width;
    int height;
    int64_t disp_transform[2];
    int display_matrix[3][3];
    AVStream *st;
    MOVStreamContext *sc;
    int version;
    int flags;

    if (c->fc->nb_streams < 1)
        return 0;
    st = c->fc->streams[c->fc->nb_streams-1];
    sc = st->priv_data;

    version = avio_r8(pb);
    flags = avio_rb24(pb);
    st->disposition |= (flags & MOV_TKHD_FLAG_ENABLED) ? AV_DISPOSITION_DEFAULT : 0;

    if (version == 1) {
        avio_rb64(pb);
        avio_rb64(pb);
    } else {
        avio_rb32(pb); /* creation time */
        avio_rb32(pb); /* modification time */
    }
    st->id = (int)avio_rb32(pb); /* track id (NOT 0 !)*/
    avio_rb32(pb); /* reserved */

    /* highlevel (considering edits) duration in movie timebase */
    (version == 1) ? avio_rb64(pb) : avio_rb32(pb);
    avio_rb32(pb); /* reserved */
    avio_rb32(pb); /* reserved */

    avio_rb16(pb); /* layer */
    avio_rb16(pb); /* alternate group */
    avio_rb16(pb); /* volume */
    avio_rb16(pb); /* reserved */

    //read in the display matrix (outlined in ISO 14496-12, Section 6.2.2)
    // they're kept in fixed point format through all calculations
    // save u,v,z to store the whole matrix in the AV_PKT_DATA_DISPLAYMATRIX
    // side data, but the scale factor is not needed to calculate aspect ratio
    for (i = 0; i < 3; i++) {
        display_matrix[i][0] = avio_rb32(pb);   // 16.16 fixed point
        display_matrix[i][1] = avio_rb32(pb);   // 16.16 fixed point
        display_matrix[i][2] = avio_rb32(pb);   //  2.30 fixed point
    }

    width = avio_rb32(pb);       // 16.16 fixed point track width
    height = avio_rb32(pb);      // 16.16 fixed point track height
    sc->width = width >> 16;
    sc->height = height >> 16;

    // save the matrix and add rotate metadata when it is not the default
    // identity
    if (display_matrix[0][0] != (1 << 16) ||
        display_matrix[1][1] != (1 << 16) ||
        display_matrix[2][2] != (1 << 30) ||
        display_matrix[0][1] || display_matrix[0][2] ||
        display_matrix[1][0] || display_matrix[1][2] ||
        display_matrix[2][0] || display_matrix[2][1]) {
        int i, j;
        double rotate;

        av_freep(&sc->display_matrix);
        sc->display_matrix = av_malloc(sizeof(int32_t) * 9);
        if (!sc->display_matrix)
            return AVERROR(ENOMEM);

        for (i = 0; i < 3; i++)
            for (j = 0; j < 3; j++)
                sc->display_matrix[i * 3 + j] = display_matrix[j][i];

        rotate = av_display_rotation_get(sc->display_matrix);
        if (!isnan(rotate)) {
            char rotate_buf[64];
            rotate = -rotate;
            if (rotate < 0) // for backward compatibility
                rotate += 360;
            snprintf(rotate_buf, sizeof(rotate_buf), "%g", rotate);
            av_dict_set(&st->metadata, "rotate", rotate_buf, 0);
        }
    }

    // transform the display width/height according to the matrix
    // skip this if the display matrix is the default identity matrix
    // or if it is rotating the picture, ex iPhone 3GS
    // to keep the same scale, use [width height 1<<16]
    if (width && height &&
        ((display_matrix[0][0] != 65536  ||
          display_matrix[1][1] != 65536) &&
         !display_matrix[0][1] &&
         !display_matrix[1][0] &&
         !display_matrix[2][0] && !display_matrix[2][1])) {
        for (i = 0; i < 2; i++)
            disp_transform[i] =
                (int64_t)  width  * display_matrix[0][i] +
                (int64_t)  height * display_matrix[1][i] +
                ((int64_t) display_matrix[2][i] << 16);

        //sample aspect ratio is new width/height divided by old width/height
        st->sample_aspect_ratio = av_d2q(
            ((double) disp_transform[0] * height) /
            ((double) disp_transform[1] * width), INT_MAX);
    }
    return 0;
}

static int mov_read_tfhd(MOVContext *c, AVIOContext *pb, MOVAtom atom)
{
    MOVFragment *frag = &c->fragment;
    MOVTrackExt *trex = NULL;
    int flags, track_id, i;

    avio_r8(pb); /* version */
    flags = avio_rb24(pb);

    track_id = avio_rb32(pb);
    if (!track_id)
        return AVERROR_INVALIDDATA;
    frag->track_id = track_id;
    for (i = 0; i < c->trex_count; i++)
        if (c->trex_data[i].track_id == frag->track_id) {
            trex = &c->trex_data[i];
            break;
        }
    if (!trex) {
        av_log(c->fc, AV_LOG_ERROR, "could not find corresponding trex\n");
        return AVERROR_INVALIDDATA;
    }

    frag->base_data_offset = flags & MOV_TFHD_BASE_DATA_OFFSET ?
                             avio_rb64(pb) : flags & MOV_TFHD_DEFAULT_BASE_IS_MOOF ?
                             frag->moof_offset : frag->implicit_offset;
    frag->stsd_id  = flags & MOV_TFHD_STSD_ID ? avio_rb32(pb) : trex->stsd_id;

    frag->duration = flags & MOV_TFHD_DEFAULT_DURATION ?
                     avio_rb32(pb) : trex->duration;
    frag->size     = flags & MOV_TFHD_DEFAULT_SIZE ?
                     avio_rb32(pb) : trex->size;
    frag->flags    = flags & MOV_TFHD_DEFAULT_FLAGS ?
                     avio_rb32(pb) : trex->flags;
    av_dlog(c->fc, "frag flags 0x%x\n", frag->flags);
    return 0;
}

static int mov_read_chap(MOVContext *c, AVIOContext *pb, MOVAtom atom)
{
    c->chapter_track = avio_rb32(pb);
    return 0;
}

static int mov_read_trex(MOVContext *c, AVIOContext *pb, MOVAtom atom)
{
    MOVTrackExt *trex;
    int err;

    if ((uint64_t)c->trex_count+1 >= UINT_MAX / sizeof(*c->trex_data))
        return AVERROR_INVALIDDATA;
    if ((err = av_reallocp_array(&c->trex_data, c->trex_count + 1,
                                 sizeof(*c->trex_data))) < 0) {
        c->trex_count = 0;
        return err;
    }

    c->fc->duration = AV_NOPTS_VALUE; // the duration from mvhd is not representing the whole file when fragments are used.

    trex = &c->trex_data[c->trex_count++];
    avio_r8(pb); /* version */
    avio_rb24(pb); /* flags */
    trex->track_id = avio_rb32(pb);
    trex->stsd_id  = avio_rb32(pb);
    trex->duration = avio_rb32(pb);
    trex->size     = avio_rb32(pb);
    trex->flags    = avio_rb32(pb);
    return 0;
}

static int mov_read_trun(MOVContext *c, AVIOContext *pb, MOVAtom atom)
{
    MOVFragment *frag = &c->fragment;
    AVStream *st = NULL;
    MOVStreamContext *sc;
    MOVStts *ctts_data;
    uint64_t offset;
    int64_t dts;
    int data_offset = 0;
    unsigned entries, first_sample_flags = frag->flags;
    int flags, distance, i, found_keyframe = 0, err;

    for (i = 0; i < c->fc->nb_streams; i++) {
        if (c->fc->streams[i]->id == frag->track_id) {
            st = c->fc->streams[i];
            break;
        }
    }
    if (!st) {
        av_log(c->fc, AV_LOG_ERROR, "could not find corresponding track id %d\n", frag->track_id);
        return AVERROR_INVALIDDATA;
    }
    sc = st->priv_data;
    if (sc->pseudo_stream_id+1 != frag->stsd_id && sc->pseudo_stream_id != -1)
        return 0;
    avio_r8(pb); /* version */
    flags = avio_rb24(pb);
    entries = avio_rb32(pb);
    av_dlog(c->fc, "flags 0x%x entries %d\n", flags, entries);

    /* Always assume the presence of composition time offsets.
     * Without this assumption, for instance, we cannot deal with a track in fragmented movies that meet the following.
     *  1) in the initial movie, there are no samples.
     *  2) in the first movie fragment, there is only one sample without composition time offset.
     *  3) in the subsequent movie fragments, there are samples with composition time offset. */
    if (!sc->ctts_count && sc->sample_count)
    {
        /* Complement ctts table if moov atom doesn't have ctts atom. */
        ctts_data = av_realloc(NULL, sizeof(*sc->ctts_data));
        if (!ctts_data)
            return AVERROR(ENOMEM);
        sc->ctts_data = ctts_data;
        sc->ctts_data[sc->ctts_count].count = sc->sample_count;
        sc->ctts_data[sc->ctts_count].duration = 0;
        sc->ctts_count++;
    }
    if ((uint64_t)entries+sc->ctts_count >= UINT_MAX/sizeof(*sc->ctts_data))
        return AVERROR_INVALIDDATA;
    if ((err = av_reallocp_array(&sc->ctts_data, entries + sc->ctts_count,
                                 sizeof(*sc->ctts_data))) < 0) {
        sc->ctts_count = 0;
        return err;
    }
    if (flags & MOV_TRUN_DATA_OFFSET)        data_offset        = avio_rb32(pb);
    if (flags & MOV_TRUN_FIRST_SAMPLE_FLAGS) first_sample_flags = avio_rb32(pb);
    dts    = sc->track_end - sc->time_offset;
    offset = frag->base_data_offset + data_offset;
    distance = 0;
    av_dlog(c->fc, "first sample flags 0x%x\n", first_sample_flags);
    for (i = 0; i < entries && !pb->eof_reached; i++) {
        unsigned sample_size = frag->size;
        int sample_flags = i ? frag->flags : first_sample_flags;
        unsigned sample_duration = frag->duration;
        int keyframe = 0;

        if (flags & MOV_TRUN_SAMPLE_DURATION) sample_duration = avio_rb32(pb);
        if (flags & MOV_TRUN_SAMPLE_SIZE)     sample_size     = avio_rb32(pb);
        if (flags & MOV_TRUN_SAMPLE_FLAGS)    sample_flags    = avio_rb32(pb);
        sc->ctts_data[sc->ctts_count].count = 1;
        sc->ctts_data[sc->ctts_count].duration = (flags & MOV_TRUN_SAMPLE_CTS) ?
                                                  avio_rb32(pb) : 0;
        mov_update_dts_shift(sc, sc->ctts_data[sc->ctts_count].duration);
        sc->ctts_count++;
        if (st->codec->codec_type == AVMEDIA_TYPE_AUDIO)
            keyframe = 1;
        else if (!found_keyframe)
            keyframe = found_keyframe =
                !(sample_flags & (MOV_FRAG_SAMPLE_FLAG_IS_NON_SYNC |
                                  MOV_FRAG_SAMPLE_FLAG_DEPENDS_YES));
        if (keyframe)
            distance = 0;
        av_add_index_entry(st, offset, dts, sample_size, distance,
                           keyframe ? AVINDEX_KEYFRAME : 0);
        av_dlog(c->fc, "AVIndex stream %d, sample %d, offset %"PRIx64", dts %"PRId64", "
                "size %d, distance %d, keyframe %d\n", st->index, sc->sample_count+i,
                offset, dts, sample_size, distance, keyframe);
        distance++;
        dts += sample_duration;
        offset += sample_size;
        sc->data_size += sample_size;
        sc->duration_for_fps += sample_duration;
        sc->nb_frames_for_fps ++;
    }

    if (pb->eof_reached)
        return AVERROR_EOF;

    frag->implicit_offset = offset;
    st->duration = sc->track_end = dts + sc->time_offset;
    return 0;
}

/* this atom should be null (from specs), but some buggy files put the 'moov' atom inside it... */
/* like the files created with Adobe Premiere 5.0, for samples see */
/* http://graphics.tudelft.nl/~wouter/publications/soundtests/ */
static int mov_read_wide(MOVContext *c, AVIOContext *pb, MOVAtom atom)
{
    int err;

    if (atom.size < 8)
        return 0; /* continue */
    if (avio_rb32(pb) != 0) { /* 0 sized mdat atom... use the 'wide' atom size */
        avio_skip(pb, atom.size - 4);
        return 0;
    }
    atom.type = avio_rl32(pb);
    atom.size -= 8;
    if (atom.type != MKTAG('m','d','a','t')) {
        avio_skip(pb, atom.size);
        return 0;
    }
    err = mov_read_mdat(c, pb, atom);
    return err;
}

static int mov_read_cmov(MOVContext *c, AVIOContext *pb, MOVAtom atom)
{
#if CONFIG_ZLIB
    AVIOContext ctx;
    uint8_t *cmov_data;
    uint8_t *moov_data; /* uncompressed data */
    long cmov_len, moov_len;
    int ret = -1;

    avio_rb32(pb); /* dcom atom */
    if (avio_rl32(pb) != MKTAG('d','c','o','m'))
        return AVERROR_INVALIDDATA;
    if (avio_rl32(pb) != MKTAG('z','l','i','b')) {
        av_log(c->fc, AV_LOG_ERROR, "unknown compression for cmov atom !\n");
        return AVERROR_INVALIDDATA;
    }
    avio_rb32(pb); /* cmvd atom */
    if (avio_rl32(pb) != MKTAG('c','m','v','d'))
        return AVERROR_INVALIDDATA;
    moov_len = avio_rb32(pb); /* uncompressed size */
    cmov_len = atom.size - 6 * 4;

    cmov_data = av_malloc(cmov_len);
    if (!cmov_data)
        return AVERROR(ENOMEM);
    moov_data = av_malloc(moov_len);
    if (!moov_data) {
        av_free(cmov_data);
        return AVERROR(ENOMEM);
    }
    avio_read(pb, cmov_data, cmov_len);
    if (uncompress (moov_data, (uLongf *) &moov_len, (const Bytef *)cmov_data, cmov_len) != Z_OK)
        goto free_and_return;
    if (ffio_init_context(&ctx, moov_data, moov_len, 0, NULL, NULL, NULL, NULL) != 0)
        goto free_and_return;
    atom.type = MKTAG('m','o','o','v');
    atom.size = moov_len;
    ret = mov_read_default(c, &ctx, atom);
free_and_return:
    av_free(moov_data);
    av_free(cmov_data);
    return ret;
#else
    av_log(c->fc, AV_LOG_ERROR, "this file requires zlib support compiled in\n");
    return AVERROR(ENOSYS);
#endif
}

/* edit list atom */
static int mov_read_elst(MOVContext *c, AVIOContext *pb, MOVAtom atom)
{
    MOVStreamContext *sc;
    int i, edit_count, version, edit_start_index = 0;
    int unsupported = 0;

    if (c->fc->nb_streams < 1 || c->ignore_editlist)
        return 0;
    sc = c->fc->streams[c->fc->nb_streams-1]->priv_data;

    version = avio_r8(pb); /* version */
    avio_rb24(pb); /* flags */
    edit_count = avio_rb32(pb); /* entries */

    if ((uint64_t)edit_count*12+8 > atom.size)
        return AVERROR_INVALIDDATA;

    av_dlog(c->fc, "track[%i].edit_count = %i\n", c->fc->nb_streams-1, edit_count);
    for (i=0; i<edit_count; i++){
        int64_t time;
        int64_t duration;
        int rate;
        if (version == 1) {
            duration = avio_rb64(pb);
            time     = avio_rb64(pb);
        } else {
            duration = avio_rb32(pb); /* segment duration */
            time     = (int32_t)avio_rb32(pb); /* media time */
        }
        rate = avio_rb32(pb);
        if (i == 0 && time == -1) {
            sc->empty_duration = duration;
            edit_start_index = 1;
        } else if (i == edit_start_index && time >= 0)
            sc->start_time = time;
        else
            unsupported = 1;

        av_dlog(c->fc, "duration=%"PRId64" time=%"PRId64" rate=%f\n",
                duration, time, rate / 65536.0);
    }

    if (unsupported)
        av_log(c->fc, AV_LOG_WARNING, "multiple edit list entries, "
               "a/v desync might occur, patch welcome\n");

    return 0;
}

static int mov_read_tmcd(MOVContext *c, AVIOContext *pb, MOVAtom atom)
{
    MOVStreamContext *sc;

    if (c->fc->nb_streams < 1)
        return AVERROR_INVALIDDATA;
    sc = c->fc->streams[c->fc->nb_streams - 1]->priv_data;
    sc->timecode_track = avio_rb32(pb);
    return 0;
}

static int mov_read_uuid(MOVContext *c, AVIOContext *pb, MOVAtom atom)
{
    int ret;
    uint8_t uuid[16];
    static const uint8_t uuid_isml_manifest[] = {
        0xa5, 0xd4, 0x0b, 0x30, 0xe8, 0x14, 0x11, 0xdd,
        0xba, 0x2f, 0x08, 0x00, 0x20, 0x0c, 0x9a, 0x66
    };

    if (atom.size < sizeof(uuid) || atom.size == INT64_MAX)
        return AVERROR_INVALIDDATA;

    ret = avio_read(pb, uuid, sizeof(uuid));
    if (ret < 0) {
        return ret;
    } else if (ret != sizeof(uuid)) {
        return AVERROR_INVALIDDATA;
    }
    if (!memcmp(uuid, uuid_isml_manifest, sizeof(uuid))) {
        uint8_t *buffer, *ptr;
        char *endptr;
        size_t len = atom.size - sizeof(uuid);

        if (len < 4) {
            return AVERROR_INVALIDDATA;
        }
        ret = avio_skip(pb, 4); // zeroes
        len -= 4;

        buffer = av_mallocz(len + 1);
        if (!buffer) {
            return AVERROR(ENOMEM);
        }
        ret = avio_read(pb, buffer, len);
        if (ret < 0) {
            av_free(buffer);
            return ret;
        } else if (ret != len) {
            av_free(buffer);
            return AVERROR_INVALIDDATA;
        }

        ptr = buffer;
        while ((ptr = av_stristr(ptr, "systemBitrate=\"")) != NULL) {
            ptr += sizeof("systemBitrate=\"") - 1;
            c->bitrates_count++;
            c->bitrates = av_realloc_f(c->bitrates, c->bitrates_count, sizeof(*c->bitrates));
            if (!c->bitrates) {
                c->bitrates_count = 0;
                av_free(buffer);
                return AVERROR(ENOMEM);
            }
            errno = 0;
            ret = strtol(ptr, &endptr, 10);
            if (ret < 0 || errno || *endptr != '"') {
                c->bitrates[c->bitrates_count - 1] = 0;
            } else {
                c->bitrates[c->bitrates_count - 1] = ret;
            }
        }

        av_free(buffer);
    }
    return 0;
}

static const MOVParseTableEntry mov_default_parse_table[] = {
{ MKTAG('A','C','L','R'), mov_read_avid },
{ MKTAG('A','P','R','G'), mov_read_avid },
{ MKTAG('A','A','L','P'), mov_read_avid },
{ MKTAG('A','R','E','S'), mov_read_ares },
{ MKTAG('a','v','s','s'), mov_read_avss },
{ MKTAG('c','h','p','l'), mov_read_chpl },
{ MKTAG('c','o','6','4'), mov_read_stco },
{ MKTAG('c','t','t','s'), mov_read_ctts }, /* composition time to sample */
{ MKTAG('d','i','n','f'), mov_read_default },
{ MKTAG('d','r','e','f'), mov_read_dref },
{ MKTAG('e','d','t','s'), mov_read_default },
{ MKTAG('e','l','s','t'), mov_read_elst },
{ MKTAG('e','n','d','a'), mov_read_enda },
{ MKTAG('f','i','e','l'), mov_read_fiel },
{ MKTAG('f','t','y','p'), mov_read_ftyp },
{ MKTAG('g','l','b','l'), mov_read_glbl },
{ MKTAG('h','d','l','r'), mov_read_hdlr },
{ MKTAG('i','l','s','t'), mov_read_ilst },
{ MKTAG('j','p','2','h'), mov_read_jp2h },
{ MKTAG('m','d','a','t'), mov_read_mdat },
{ MKTAG('m','d','h','d'), mov_read_mdhd },
{ MKTAG('m','d','i','a'), mov_read_default },
{ MKTAG('m','e','t','a'), mov_read_meta },
{ MKTAG('m','i','n','f'), mov_read_default },
{ MKTAG('m','o','o','f'), mov_read_moof },
{ MKTAG('m','o','o','v'), mov_read_moov },
{ MKTAG('m','v','e','x'), mov_read_default },
{ MKTAG('m','v','h','d'), mov_read_mvhd },
{ MKTAG('S','M','I',' '), mov_read_svq3 },
{ MKTAG('a','l','a','c'), mov_read_alac }, /* alac specific atom */
{ MKTAG('a','v','c','C'), mov_read_glbl },
{ MKTAG('p','a','s','p'), mov_read_pasp },
{ MKTAG('s','t','b','l'), mov_read_default },
{ MKTAG('s','t','c','o'), mov_read_stco },
{ MKTAG('s','t','p','s'), mov_read_stps },
{ MKTAG('s','t','r','f'), mov_read_strf },
{ MKTAG('s','t','s','c'), mov_read_stsc },
{ MKTAG('s','t','s','d'), mov_read_stsd }, /* sample description */
{ MKTAG('s','t','s','s'), mov_read_stss }, /* sync sample */
{ MKTAG('s','t','s','z'), mov_read_stsz }, /* sample size */
{ MKTAG('s','t','t','s'), mov_read_stts },
{ MKTAG('s','t','z','2'), mov_read_stsz }, /* compact sample size */
{ MKTAG('t','k','h','d'), mov_read_tkhd }, /* track header */
{ MKTAG('t','f','h','d'), mov_read_tfhd }, /* track fragment header */
{ MKTAG('t','r','a','k'), mov_read_trak },
{ MKTAG('t','r','a','f'), mov_read_default },
{ MKTAG('t','r','e','f'), mov_read_default },
{ MKTAG('t','m','c','d'), mov_read_tmcd },
{ MKTAG('c','h','a','p'), mov_read_chap },
{ MKTAG('t','r','e','x'), mov_read_trex },
{ MKTAG('t','r','u','n'), mov_read_trun },
{ MKTAG('u','d','t','a'), mov_read_default },
{ MKTAG('w','a','v','e'), mov_read_wave },
{ MKTAG('e','s','d','s'), mov_read_esds },
{ MKTAG('d','a','c','3'), mov_read_dac3 }, /* AC-3 info */
{ MKTAG('d','e','c','3'), mov_read_dec3 }, /* EAC-3 info */
{ MKTAG('w','i','d','e'), mov_read_wide }, /* place holder */
{ MKTAG('w','f','e','x'), mov_read_wfex },
{ MKTAG('c','m','o','v'), mov_read_cmov },
{ MKTAG('c','h','a','n'), mov_read_chan }, /* channel layout */
{ MKTAG('d','v','c','1'), mov_read_dvc1 },
{ MKTAG('s','b','g','p'), mov_read_sbgp },
{ MKTAG('h','v','c','C'), mov_read_glbl },
{ MKTAG('u','u','i','d'), mov_read_uuid },
{ MKTAG('C','i','n', 0x8e), mov_read_targa_y216 },
{ MKTAG('-','-','-','-'), mov_read_custom },
{ 0, NULL }
};

static int mov_read_default(MOVContext *c, AVIOContext *pb, MOVAtom atom)
{
    int64_t total_size = 0;
    MOVAtom a;
    int i;

    if (atom.size < 0)
        atom.size = INT64_MAX;
    while (total_size + 8 <= atom.size && !url_feof(pb)) {
        int (*parse)(MOVContext*, AVIOContext*, MOVAtom) = NULL;
        a.size = atom.size;
        a.type=0;
        if (atom.size >= 8) {
            a.size = avio_rb32(pb);
            a.type = avio_rl32(pb);
            if (a.type == MKTAG('f','r','e','e') &&
                a.size >= 8 &&
                c->moov_retry) {
                uint8_t buf[8];
                uint32_t *type = (uint32_t *)buf + 1;
                avio_read(pb, buf, 8);
                avio_seek(pb, -8, SEEK_CUR);
                if (*type == MKTAG('m','v','h','d') ||
                    *type == MKTAG('c','m','o','v')) {
                    av_log(c->fc, AV_LOG_ERROR, "Detected moov in a free atom.\n");
                    a.type = MKTAG('m','o','o','v');
                }
            }
            if (atom.type != MKTAG('r','o','o','t') &&
                atom.type != MKTAG('m','o','o','v'))
            {
                if (a.type == MKTAG('t','r','a','k') || a.type == MKTAG('m','d','a','t'))
                {
                    av_log(c->fc, AV_LOG_ERROR, "Broken file, trak/mdat not at top-level\n");
                    avio_skip(pb, -8);
                    return 0;
                }
            }
            total_size += 8;
            if (a.size == 1) { /* 64 bit extended size */
                a.size = avio_rb64(pb) - 8;
                total_size += 8;
            }
        }
        av_dlog(c->fc, "type: %08x '%.4s' parent:'%.4s' sz: %"PRId64" %"PRId64" %"PRId64"\n",
                a.type, (char*)&a.type, (char*)&atom.type, a.size, total_size, atom.size);
        if (a.size == 0) {
            a.size = atom.size - total_size + 8;
        }
        a.size -= 8;
        if (a.size < 0)
            break;
        a.size = FFMIN(a.size, atom.size - total_size);

        for (i = 0; mov_default_parse_table[i].type; i++)
            if (mov_default_parse_table[i].type == a.type) {
                parse = mov_default_parse_table[i].parse;
                break;
            }

        // container is user data
        if (!parse && (atom.type == MKTAG('u','d','t','a') ||
                       atom.type == MKTAG('i','l','s','t')))
            parse = mov_read_udta_string;

        if (!parse) { /* skip leaf atoms data */
            avio_skip(pb, a.size);
        } else {
            int64_t start_pos = avio_tell(pb);
            int64_t left;
            int err = parse(c, pb, a);
            if (err < 0)
                return err;
            if (c->found_moov && c->found_mdat &&
                ((!pb->seekable || c->fc->flags & AVFMT_FLAG_IGNIDX) ||
                 start_pos + a.size == avio_size(pb))) {
                if (!pb->seekable || c->fc->flags & AVFMT_FLAG_IGNIDX)
                    c->next_root_atom = start_pos + a.size;
                return 0;
            }
            left = a.size - avio_tell(pb) + start_pos;
            if (left > 0) /* skip garbage at atom end */
                avio_skip(pb, left);
            else if (left < 0) {
                av_log(c->fc, AV_LOG_WARNING,
                       "overread end of atom '%.4s' by %"PRId64" bytes\n",
                       (char*)&a.type, -left);
                avio_seek(pb, left, SEEK_CUR);
            }
        }

        total_size += a.size;
    }

    if (total_size < atom.size && atom.size < 0x7ffff)
        avio_skip(pb, atom.size - total_size);

    return 0;
}

static int mov_probe(AVProbeData *p)
{
    int64_t offset;
    uint32_t tag;
    int score = 0;
    int moov_offset = -1;

    /* check file header */
    offset = 0;
    for (;;) {
        /* ignore invalid offset */
        if ((offset + 8) > (unsigned int)p->buf_size)
            break;
        tag = AV_RL32(p->buf + offset + 4);
        switch(tag) {
        /* check for obvious tags */
        case MKTAG('m','o','o','v'):
            moov_offset = offset + 4;
        case MKTAG('m','d','a','t'):
        case MKTAG('p','n','o','t'): /* detect movs with preview pics like ew.mov and april.mov */
        case MKTAG('u','d','t','a'): /* Packet Video PVAuthor adds this and a lot of more junk */
        case MKTAG('f','t','y','p'):
            if (AV_RB32(p->buf+offset) < 8 &&
                (AV_RB32(p->buf+offset) != 1 ||
                 offset + 12 > (unsigned int)p->buf_size ||
                 AV_RB64(p->buf+offset + 8) == 0)) {
                score = FFMAX(score, AVPROBE_SCORE_EXTENSION);
            } else if (tag == MKTAG('f','t','y','p') &&
                       AV_RL32(p->buf + offset + 8) == MKTAG('j','p','2',' ')) {
                score = FFMAX(score, 5);
            } else {
                score = AVPROBE_SCORE_MAX;
            }
            offset = FFMAX(4, AV_RB32(p->buf+offset)) + offset;
            break;
        /* those are more common words, so rate then a bit less */
        case MKTAG('e','d','i','w'): /* xdcam files have reverted first tags */
        case MKTAG('w','i','d','e'):
        case MKTAG('f','r','e','e'):
        case MKTAG('j','u','n','k'):
        case MKTAG('p','i','c','t'):
            score  = FFMAX(score, AVPROBE_SCORE_MAX - 5);
            offset = FFMAX(4, AV_RB32(p->buf+offset)) + offset;
            break;
        case MKTAG(0x82,0x82,0x7f,0x7d):
        case MKTAG('s','k','i','p'):
        case MKTAG('u','u','i','d'):
        case MKTAG('p','r','f','l'):
            /* if we only find those cause probedata is too small at least rate them */
            score  = FFMAX(score, AVPROBE_SCORE_EXTENSION);
            offset = FFMAX(4, AV_RB32(p->buf+offset)) + offset;
            break;
        default:
            offset = FFMAX(4, AV_RB32(p->buf+offset)) + offset;
        }
    }
    if(score > AVPROBE_SCORE_MAX - 50 && moov_offset != -1) {
        /* moov atom in the header - we should make sure that this is not a
         * MOV-packed MPEG-PS */
        offset = moov_offset;

        while(offset < (p->buf_size - 16)){ /* Sufficient space */
               /* We found an actual hdlr atom */
            if(AV_RL32(p->buf + offset     ) == MKTAG('h','d','l','r') &&
               AV_RL32(p->buf + offset +  8) == MKTAG('m','h','l','r') &&
               AV_RL32(p->buf + offset + 12) == MKTAG('M','P','E','G')){
                av_log(NULL, AV_LOG_WARNING, "Found media data tag MPEG indicating this is a MOV-packed MPEG-PS.\n");
                /* We found a media handler reference atom describing an
                 * MPEG-PS-in-MOV, return a
                 * low score to force expanding the probe window until
                 * mpegps_probe finds what it needs */
                return 5;
            }else
                /* Keep looking */
                offset+=2;
        }
    }

    return score;
}

// must be done after parsing all trak because there's no order requirement
static void mov_read_chapters(AVFormatContext *s)
{
    MOVContext *mov = s->priv_data;
    AVStream *st = NULL;
    MOVStreamContext *sc;
    int64_t cur_pos;
    int i;

    for (i = 0; i < s->nb_streams; i++)
        if (s->streams[i]->id == mov->chapter_track) {
            st = s->streams[i];
            break;
        }
    if (!st) {
        av_log(s, AV_LOG_ERROR, "Referenced QT chapter track not found\n");
        return;
    }

    st->discard = AVDISCARD_ALL;
    sc = st->priv_data;
    cur_pos = avio_tell(sc->pb);

    for (i = 0; i < st->nb_index_entries; i++) {
        AVIndexEntry *sample = &st->index_entries[i];
        int64_t end = i+1 < st->nb_index_entries ? st->index_entries[i+1].timestamp : st->duration;
        uint8_t *title;
        uint16_t ch;
        int len, title_len;

        if (end < sample->timestamp) {
            av_log(s, AV_LOG_WARNING, "ignoring stream duration which is shorter than chapters\n");
            end = AV_NOPTS_VALUE;
        }

        if (avio_seek(sc->pb, sample->pos, SEEK_SET) != sample->pos) {
            av_log(s, AV_LOG_ERROR, "Chapter %d not found in file\n", i);
            goto finish;
        }

        // the first two bytes are the length of the title
        len = avio_rb16(sc->pb);
        if (len > sample->size-2)
            continue;
        title_len = 2*len + 1;
        if (!(title = av_mallocz(title_len)))
            goto finish;

        // The samples could theoretically be in any encoding if there's an encd
        // atom following, but in practice are only utf-8 or utf-16, distinguished
        // instead by the presence of a BOM
        if (!len) {
            title[0] = 0;
        } else {
            ch = avio_rb16(sc->pb);
            if (ch == 0xfeff)
                avio_get_str16be(sc->pb, len, title, title_len);
            else if (ch == 0xfffe)
                avio_get_str16le(sc->pb, len, title, title_len);
            else {
                AV_WB16(title, ch);
                if (len == 1 || len == 2)
                    title[len] = 0;
                else
                    avio_get_str(sc->pb, INT_MAX, title + 2, len - 1);
            }
        }

        avpriv_new_chapter(s, i, st->time_base, sample->timestamp, end, title);
        av_freep(&title);
    }
finish:
    avio_seek(sc->pb, cur_pos, SEEK_SET);
}

static int parse_timecode_in_framenum_format(AVFormatContext *s, AVStream *st,
                                             uint32_t value, int flags)
{
    AVTimecode tc;
    char buf[AV_TIMECODE_STR_SIZE];
    AVRational rate = {st->codec->time_base.den,
                       st->codec->time_base.num};
    int ret = av_timecode_init(&tc, rate, flags, 0, s);
    if (ret < 0)
        return ret;
    av_dict_set(&st->metadata, "timecode",
                av_timecode_make_string(&tc, buf, value), 0);
    return 0;
}

static int mov_read_timecode_track(AVFormatContext *s, AVStream *st)
{
    MOVStreamContext *sc = st->priv_data;
    int flags = 0;
    int64_t cur_pos = avio_tell(sc->pb);
    uint32_t value;

    if (!st->nb_index_entries)
        return -1;

    avio_seek(sc->pb, st->index_entries->pos, SEEK_SET);
    value = avio_rb32(s->pb);

    if (sc->tmcd_flags & 0x0001) flags |= AV_TIMECODE_FLAG_DROPFRAME;
    if (sc->tmcd_flags & 0x0002) flags |= AV_TIMECODE_FLAG_24HOURSMAX;
    if (sc->tmcd_flags & 0x0004) flags |= AV_TIMECODE_FLAG_ALLOWNEGATIVE;

    /* Assume Counter flag is set to 1 in tmcd track (even though it is likely
     * not the case) and thus assume "frame number format" instead of QT one.
     * No sample with tmcd track can be found with a QT timecode at the moment,
     * despite what the tmcd track "suggests" (Counter flag set to 0 means QT
     * format). */
    parse_timecode_in_framenum_format(s, st, value, flags);

    avio_seek(sc->pb, cur_pos, SEEK_SET);
    return 0;
}

static int mov_read_close(AVFormatContext *s)
{
    MOVContext *mov = s->priv_data;
    int i, j;

    for (i = 0; i < s->nb_streams; i++) {
        AVStream *st = s->streams[i];
        MOVStreamContext *sc = st->priv_data;

        av_freep(&sc->ctts_data);
        for (j = 0; j < sc->drefs_count; j++) {
            av_freep(&sc->drefs[j].path);
            av_freep(&sc->drefs[j].dir);
        }
        av_freep(&sc->drefs);

        sc->drefs_count = 0;

        if (!sc->pb_is_copied)
            avio_close(sc->pb);

        sc->pb = NULL;
        av_freep(&sc->chunk_offsets);
        av_freep(&sc->stsc_data);
        av_freep(&sc->sample_sizes);
        av_freep(&sc->keyframes);
        av_freep(&sc->stts_data);
        av_freep(&sc->stps_data);
        av_freep(&sc->rap_group);
        av_freep(&sc->display_matrix);
    }

    if (mov->dv_demux) {
        for (i = 0; i < mov->dv_fctx->nb_streams; i++) {
            av_freep(&mov->dv_fctx->streams[i]->codec);
            av_freep(&mov->dv_fctx->streams[i]);
        }
        av_freep(&mov->dv_fctx);
        av_freep(&mov->dv_demux);
    }

    av_freep(&mov->trex_data);
    av_freep(&mov->bitrates);

    return 0;
}

static int tmcd_is_referenced(AVFormatContext *s, int tmcd_id)
{
    int i;

    for (i = 0; i < s->nb_streams; i++) {
        AVStream *st = s->streams[i];
        MOVStreamContext *sc = st->priv_data;

        if (st->codec->codec_type == AVMEDIA_TYPE_VIDEO &&
            sc->timecode_track == tmcd_id)
            return 1;
    }
    return 0;
}

/* look for a tmcd track not referenced by any video track, and export it globally */
static void export_orphan_timecode(AVFormatContext *s)
{
    int i;

    for (i = 0; i < s->nb_streams; i++) {
        AVStream *st = s->streams[i];

        if (st->codec->codec_tag  == MKTAG('t','m','c','d') &&
            !tmcd_is_referenced(s, i + 1)) {
            AVDictionaryEntry *tcr = av_dict_get(st->metadata, "timecode", NULL, 0);
            if (tcr) {
                av_dict_set(&s->metadata, "timecode", tcr->value, 0);
                break;
            }
        }
    }
}

static int mov_read_header(AVFormatContext *s)
{
    MOVContext *mov = s->priv_data;
    AVIOContext *pb = s->pb;
    int j, err;
    MOVAtom atom = { AV_RL32("root") };
    int i;

    mov->fc = s;
    /* .mov and .mp4 aren't streamable anyway (only progressive download if moov is before mdat) */
    if (pb->seekable)
        atom.size = avio_size(pb);
    else
        atom.size = INT64_MAX;

    /* check MOV header */
    do {
    if (mov->moov_retry)
        avio_seek(pb, 0, SEEK_SET);
    if ((err = mov_read_default(mov, pb, atom)) < 0) {
        av_log(s, AV_LOG_ERROR, "error reading header: %d\n", err);
        mov_read_close(s);
        return err;
    }
    } while (pb->seekable && !mov->found_moov && !mov->moov_retry++);
    if (!mov->found_moov) {
        av_log(s, AV_LOG_ERROR, "moov atom not found\n");
        mov_read_close(s);
        return AVERROR_INVALIDDATA;
    }
    av_dlog(mov->fc, "on_parse_exit_offset=%"PRId64"\n", avio_tell(pb));

    if (pb->seekable) {
        if (mov->chapter_track > 0)
            mov_read_chapters(s);
        for (i = 0; i < s->nb_streams; i++)
            if (s->streams[i]->codec->codec_tag == AV_RL32("tmcd"))
                mov_read_timecode_track(s, s->streams[i]);
    }

    /* copy timecode metadata from tmcd tracks to the related video streams */
    for (i = 0; i < s->nb_streams; i++) {
        AVStream *st = s->streams[i];
        MOVStreamContext *sc = st->priv_data;
        if (sc->timecode_track > 0) {
            AVDictionaryEntry *tcr;
            int tmcd_st_id = -1;

            for (j = 0; j < s->nb_streams; j++)
                if (s->streams[j]->id == sc->timecode_track)
                    tmcd_st_id = j;

            if (tmcd_st_id < 0 || tmcd_st_id == i)
                continue;
            tcr = av_dict_get(s->streams[tmcd_st_id]->metadata, "timecode", NULL, 0);
            if (tcr)
                av_dict_set(&st->metadata, "timecode", tcr->value, 0);
        }
    }
    export_orphan_timecode(s);

    for (i = 0; i < s->nb_streams; i++) {
        AVStream *st = s->streams[i];
        MOVStreamContext *sc = st->priv_data;
        fix_timescale(mov, sc);
        if(st->codec->codec_type == AVMEDIA_TYPE_AUDIO && st->codec->codec_id == AV_CODEC_ID_AAC) {
            st->skip_samples = sc->start_pad;
        }
        if (st->codec->codec_type == AVMEDIA_TYPE_VIDEO && sc->nb_frames_for_fps > 0 && sc->duration_for_fps > 0)
            av_reduce(&st->avg_frame_rate.num, &st->avg_frame_rate.den,
                      sc->time_scale*(int64_t)sc->nb_frames_for_fps, sc->duration_for_fps, INT_MAX);
        if (st->codec->codec_type == AVMEDIA_TYPE_SUBTITLE) {
            if (st->codec->width <= 0 && st->codec->height <= 0) {
                st->codec->width  = sc->width;
                st->codec->height = sc->height;
            }
            if (st->codec->codec_id == AV_CODEC_ID_DVD_SUBTITLE) {
                if ((err = mov_rewrite_dvd_sub_extradata(st)) < 0)
                    return err;
            }
        }
    }

    if (mov->trex_data) {
        for (i = 0; i < s->nb_streams; i++) {
            AVStream *st = s->streams[i];
            MOVStreamContext *sc = st->priv_data;
            if (st->duration > 0)
                st->codec->bit_rate = sc->data_size * 8 * sc->time_scale / st->duration;
        }
    }

    for (i = 0; i < mov->bitrates_count && i < s->nb_streams; i++) {
        if (mov->bitrates[i]) {
            s->streams[i]->codec->bit_rate = mov->bitrates[i];
        }
    }

    ff_rfps_calculate(s);

    for (i = 0; i < s->nb_streams; i++) {
        AVStream *st = s->streams[i];
        MOVStreamContext *sc = st->priv_data;

        switch (st->codec->codec_type) {
        case AVMEDIA_TYPE_AUDIO:
            err = ff_replaygain_export(st, s->metadata);
            if (err < 0) {
                mov_read_close(s);
                return err;
            }
            break;
        case AVMEDIA_TYPE_VIDEO:
            if (sc->display_matrix) {
                AVPacketSideData *sd, *tmp;

                tmp = av_realloc_array(st->side_data,
                                       st->nb_side_data + 1, sizeof(*tmp));
                if (!tmp)
                    return AVERROR(ENOMEM);

                st->side_data = tmp;
                st->nb_side_data++;

                sd = &st->side_data[st->nb_side_data - 1];
                sd->type = AV_PKT_DATA_DISPLAYMATRIX;
                sd->size = sizeof(int32_t) * 9;
                sd->data = (uint8_t*)sc->display_matrix;
                sc->display_matrix = NULL;
            }
            break;
        }
    }

    return 0;
}

static AVIndexEntry *mov_find_next_sample(AVFormatContext *s, AVStream **st)
{
    AVIndexEntry *sample = NULL;
    int64_t best_dts = INT64_MAX;
    int i;
    for (i = 0; i < s->nb_streams; i++) {
        AVStream *avst = s->streams[i];
        MOVStreamContext *msc = avst->priv_data;
        if (msc->pb && msc->current_sample < avst->nb_index_entries) {
            AVIndexEntry *current_sample = &avst->index_entries[msc->current_sample];
            int64_t dts = av_rescale(current_sample->timestamp, AV_TIME_BASE, msc->time_scale);
            av_dlog(s, "stream %d, sample %d, dts %"PRId64"\n", i, msc->current_sample, dts);
            if (!sample || (!s->pb->seekable && current_sample->pos < sample->pos) ||
                (s->pb->seekable &&
                 ((msc->pb != s->pb && dts < best_dts) || (msc->pb == s->pb &&
                 ((FFABS(best_dts - dts) <= AV_TIME_BASE && current_sample->pos < sample->pos) ||
                  (FFABS(best_dts - dts) > AV_TIME_BASE && dts < best_dts)))))) {
                sample = current_sample;
                best_dts = dts;
                *st = avst;
            }
        }
    }
    return sample;
}

static int mov_read_packet(AVFormatContext *s, AVPacket *pkt)
{
    MOVContext *mov = s->priv_data;
    MOVStreamContext *sc;
    AVIndexEntry *sample;
    AVStream *st = NULL;
    int ret;
    mov->fc = s;
 retry:
    sample = mov_find_next_sample(s, &st);
    if (!sample) {
        mov->found_mdat = 0;
        if (!mov->next_root_atom)
            return AVERROR_EOF;
        avio_seek(s->pb, mov->next_root_atom, SEEK_SET);
        mov->next_root_atom = 0;
        if (mov_read_default(mov, s->pb, (MOVAtom){ AV_RL32("root"), INT64_MAX }) < 0 ||
            url_feof(s->pb))
            return AVERROR_EOF;
        av_dlog(s, "read fragments, offset 0x%"PRIx64"\n", avio_tell(s->pb));
        goto retry;
    }
    sc = st->priv_data;
    /* must be done just before reading, to avoid infinite loop on sample */
    sc->current_sample++;

    if (mov->next_root_atom) {
        sample->pos = FFMIN(sample->pos, mov->next_root_atom);
        sample->size = FFMIN(sample->size, (mov->next_root_atom - sample->pos));
    }

    if (st->discard != AVDISCARD_ALL) {
        if (avio_seek(sc->pb, sample->pos, SEEK_SET) != sample->pos) {
            av_log(mov->fc, AV_LOG_ERROR, "stream %d, offset 0x%"PRIx64": partial file\n",
                   sc->ffindex, sample->pos);
            return AVERROR_INVALIDDATA;
        }
        ret = av_get_packet(sc->pb, pkt, sample->size);
        if (ret < 0)
            return ret;
        if (sc->has_palette) {
            uint8_t *pal;

            pal = av_packet_new_side_data(pkt, AV_PKT_DATA_PALETTE, AVPALETTE_SIZE);
            if (!pal) {
                av_log(mov->fc, AV_LOG_ERROR, "Cannot append palette to packet\n");
            } else {
                memcpy(pal, sc->palette, AVPALETTE_SIZE);
                sc->has_palette = 0;
            }
        }
#if CONFIG_DV_DEMUXER
        if (mov->dv_demux && sc->dv_audio_container) {
            avpriv_dv_produce_packet(mov->dv_demux, pkt, pkt->data, pkt->size, pkt->pos);
            av_free(pkt->data);
            pkt->size = 0;
            ret = avpriv_dv_get_packet(mov->dv_demux, pkt);
            if (ret < 0)
                return ret;
        }
#endif
    }

    pkt->stream_index = sc->ffindex;
    pkt->dts = sample->timestamp;
    if (sc->ctts_data && sc->ctts_index < sc->ctts_count) {
        pkt->pts = pkt->dts + sc->dts_shift + sc->ctts_data[sc->ctts_index].duration;
        /* update ctts context */
        sc->ctts_sample++;
        if (sc->ctts_index < sc->ctts_count &&
            sc->ctts_data[sc->ctts_index].count == sc->ctts_sample) {
            sc->ctts_index++;
            sc->ctts_sample = 0;
        }
        if (sc->wrong_dts)
            pkt->dts = AV_NOPTS_VALUE;
    } else {
        int64_t next_dts = (sc->current_sample < st->nb_index_entries) ?
            st->index_entries[sc->current_sample].timestamp : st->duration;
        pkt->duration = next_dts - pkt->dts;
        pkt->pts = pkt->dts;
    }
    if (st->discard == AVDISCARD_ALL)
        goto retry;
    pkt->flags |= sample->flags & AVINDEX_KEYFRAME ? AV_PKT_FLAG_KEY : 0;
    pkt->pos = sample->pos;
    av_dlog(s, "stream %d, pts %"PRId64", dts %"PRId64", pos 0x%"PRIx64", duration %d\n",
            pkt->stream_index, pkt->pts, pkt->dts, pkt->pos, pkt->duration);
    return 0;
}

static int mov_seek_stream(AVFormatContext *s, AVStream *st, int64_t timestamp, int flags)
{
    MOVStreamContext *sc = st->priv_data;
    int sample, time_sample;
    int i;

    sample = av_index_search_timestamp(st, timestamp, flags);
    av_dlog(s, "stream %d, timestamp %"PRId64", sample %d\n", st->index, timestamp, sample);
    if (sample < 0 && st->nb_index_entries && timestamp < st->index_entries[0].timestamp)
        sample = 0;
    if (sample < 0) /* not sure what to do */
        return AVERROR_INVALIDDATA;
    sc->current_sample = sample;
    av_dlog(s, "stream %d, found sample %d\n", st->index, sc->current_sample);
    /* adjust ctts index */
    if (sc->ctts_data) {
        time_sample = 0;
        for (i = 0; i < sc->ctts_count; i++) {
            int next = time_sample + sc->ctts_data[i].count;
            if (next > sc->current_sample) {
                sc->ctts_index = i;
                sc->ctts_sample = sc->current_sample - time_sample;
                break;
            }
            time_sample = next;
        }
    }
    return sample;
}

static int mov_read_seek(AVFormatContext *s, int stream_index, int64_t sample_time, int flags)
{
    AVStream *st;
    int64_t seek_timestamp, timestamp;
    int sample;
    int i;

    if (stream_index >= s->nb_streams)
        return AVERROR_INVALIDDATA;

    st = s->streams[stream_index];
    sample = mov_seek_stream(s, st, sample_time, flags);
    if (sample < 0)
        return sample;

    /* adjust seek timestamp to found sample timestamp */
    seek_timestamp = st->index_entries[sample].timestamp;

    for (i = 0; i < s->nb_streams; i++) {
        MOVStreamContext *sc = s->streams[i]->priv_data;
        st = s->streams[i];
        st->skip_samples = (sample_time <= 0) ? sc->start_pad : 0;

        if (stream_index == i)
            continue;

        timestamp = av_rescale_q(seek_timestamp, s->streams[stream_index]->time_base, st->time_base);
        mov_seek_stream(s, st, timestamp, flags);
    }
    return 0;
}

static const AVOption options[] = {
    {"use_absolute_path",
        "allow using absolute path when opening alias, this is a possible security issue",
        offsetof(MOVContext, use_absolute_path), FF_OPT_TYPE_INT, {.i64 = 0},
        0, 1, AV_OPT_FLAG_VIDEO_PARAM|AV_OPT_FLAG_DECODING_PARAM},
    {"ignore_editlist", "", offsetof(MOVContext, ignore_editlist), FF_OPT_TYPE_INT, {.i64 = 0},
        0, 1, AV_OPT_FLAG_VIDEO_PARAM|AV_OPT_FLAG_DECODING_PARAM},
    {NULL}
};

static const AVClass mov_class = {
    .class_name = "mov,mp4,m4a,3gp,3g2,mj2",
    .item_name  = av_default_item_name,
    .option     = options,
    .version    = LIBAVUTIL_VERSION_INT,
};

AVInputFormat ff_mov_demuxer = {
    .name           = "mov,mp4,m4a,3gp,3g2,mj2",
    .long_name      = NULL_IF_CONFIG_SMALL("QuickTime / MOV"),
    .priv_data_size = sizeof(MOVContext),
    .extensions     = "mov,mp4,m4a,3gp,3g2,mj2",
    .read_probe     = mov_probe,
    .read_header    = mov_read_header,
    .read_packet    = mov_read_packet,
    .read_close     = mov_read_close,
    .read_seek      = mov_read_seek,
    .priv_class     = &mov_class,
    .flags          = AVFMT_NO_BYTE_SEEK,
};<|MERGE_RESOLUTION|>--- conflicted
+++ resolved
@@ -227,11 +227,7 @@
     char language[4] = { 0 };
     char buf[100];
     uint16_t langcode = 0;
-<<<<<<< HEAD
-    av_unused double longitude, latitude, altitude;
-=======
     double longitude, latitude;
->>>>>>> 18fb38fb
     const char *key = "location";
 
     if (len < 4 + 2 + 1 + 1 + 4 + 4 + 4)
