--- conflicted
+++ resolved
@@ -328,7 +328,6 @@
         (s->peerlatency >= 0 && libsrt_setsockopt(h, fd, SRTO_PEERLATENCY, "SRTO_PEERLATENCY", &peerlatency, sizeof(peerlatency)) < 0) ||
         (s->tlpktdrop >= 0 && libsrt_setsockopt(h, fd, SRTO_TLPKTDROP, "SRTO_TLPKDROP", &s->tlpktdrop, sizeof(s->tlpktdrop)) < 0) ||
         (s->nakreport >= 0 && libsrt_setsockopt(h, fd, SRTO_NAKREPORT, "SRTO_NAKREPORT", &s->nakreport, sizeof(s->nakreport)) < 0) ||
-<<<<<<< HEAD
         (connect_timeout >= 0 && libsrt_setsockopt(h, fd, SRTO_CONNTIMEO, "SRTO_CONNTIMEO", &connect_timeout, sizeof(connect_timeout)) <0 ) ||
         (s->sndbuf >= 0 && libsrt_setsockopt(h, fd, SRTO_SNDBUF, "SRTO_SNDBUF", &s->sndbuf, sizeof(s->sndbuf)) < 0) ||
         (s->rcvbuf >= 0 && libsrt_setsockopt(h, fd, SRTO_RCVBUF, "SRTO_RCVBUF", &s->rcvbuf, sizeof(s->rcvbuf)) < 0) ||
@@ -337,12 +336,8 @@
         (s->streamid && libsrt_setsockopt(h, fd, SRTO_STREAMID, "SRTO_STREAMID", s->streamid, strlen(s->streamid)) < 0) ||
         (s->smoother && libsrt_setsockopt(h, fd, SRTO_SMOOTHER, "SRTO_SMOOTHER", s->smoother, strlen(s->smoother)) < 0) ||
         (s->messageapi >= 0 && libsrt_setsockopt(h, fd, SRTO_MESSAGEAPI, "SRTO_MESSAGEAPI", &s->messageapi, sizeof(s->messageapi)) < 0) ||
-        (s->payload_size >= 0 && libsrt_setsockopt(h, fd, SRTO_PAYLOADSIZE, "SRTO_PAYLOADSIZE", &s->payload_size, sizeof(s->payload_size)) < 0)) {
-=======
-        (connect_timeout >= 0 && libsrt_setsockopt(h, fd, SRTO_CONNTIMEO, "SRTO_CONNTIMEO", &connect_timeout, sizeof(connect_timeout)) < 0) ||
         (s->payload_size >= 0 && libsrt_setsockopt(h, fd, SRTO_PAYLOADSIZE, "SRTO_PAYLOADSIZE", &s->payload_size, sizeof(s->payload_size)) < 0) ||
         ((h->flags & AVIO_FLAG_WRITE) && libsrt_setsockopt(h, fd, SRTO_SENDER, "SRTO_SENDER", &yes, sizeof(yes)) < 0)) {
->>>>>>> 90b15f60
         return AVERROR(EIO);
     }
     return 0;
