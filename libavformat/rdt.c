--- conflicted
+++ resolved
@@ -301,13 +301,8 @@
     if (rdt->audio_pkt_cnt == 0) {
         int pos, rmflags;
 
-<<<<<<< HEAD
         ffio_init_context(&pb, (uint8_t *)buf, len, 0, NULL, NULL, NULL, NULL);
-        flags = (flags & RTP_FLAG_KEY) ? 2 : 0;
-=======
-        ffio_init_context(&pb, buf, len, 0, NULL, NULL, NULL, NULL);
         rmflags = (flags & RTP_FLAG_KEY) ? 2 : 0;
->>>>>>> b72b212a
         res = ff_rm_parse_packet (rdt->rmctx, &pb, st, rdt->rmst[st->index], len, pkt,
                                   &seq, rmflags, *timestamp);
         pos = avio_tell(&pb);
