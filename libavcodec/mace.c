/*
 * MACE decoder
 * Copyright (c) 2002 Laszlo Torok <torokl@alpha.dfmk.hu>
 *
 * This file is part of FFmpeg.
 *
 * FFmpeg is free software; you can redistribute it and/or
 * modify it under the terms of the GNU Lesser General Public
 * License as published by the Free Software Foundation; either
 * version 2.1 of the License, or (at your option) any later version.
 *
 * FFmpeg is distributed in the hope that it will be useful,
 * but WITHOUT ANY WARRANTY; without even the implied warranty of
 * MERCHANTABILITY or FITNESS FOR A PARTICULAR PURPOSE.  See the GNU
 * Lesser General Public License for more details.
 *
 * You should have received a copy of the GNU Lesser General Public
 * License along with FFmpeg; if not, write to the Free Software
 * Foundation, Inc., 51 Franklin Street, Fifth Floor, Boston, MA 02110-1301 USA
 */

/**
 * @file
 * MACE decoder.
 */

#include "avcodec.h"
#include "internal.h"
#include "libavutil/common.h"

/*
 * Adapted to libavcodec by Francois Revol <revol@free.fr>
 * (removed 68k REG stuff, changed types, added some statics and consts,
 * libavcodec api, context stuff, interlaced stereo out).
 */

static const int16_t MACEtab1[] = {-13, 8, 76, 222, 222, 76, 8, -13};

static const int16_t MACEtab3[] = {-18, 140, 140, -18};

static const int16_t MACEtab2[][4] = {
    {    37,    116,    206,    330}, {    39,    121,    216,    346},
    {    41,    127,    225,    361}, {    42,    132,    235,    377},
    {    44,    137,    245,    392}, {    46,    144,    256,    410},
    {    48,    150,    267,    428}, {    51,    157,    280,    449},
    {    53,    165,    293,    470}, {    55,    172,    306,    490},
    {    58,    179,    319,    511}, {    60,    187,    333,    534},
    {    63,    195,    348,    557}, {    66,    205,    364,    583},
    {    69,    214,    380,    609}, {    72,    223,    396,    635},
    {    75,    233,    414,    663}, {    79,    244,    433,    694},
    {    82,    254,    453,    725}, {    86,    265,    472,    756},
    {    90,    278,    495,    792}, {    94,    290,    516,    826},
    {    98,    303,    538,    862}, {   102,    316,    562,    901},
    {   107,    331,    588,    942}, {   112,    345,    614,    983},
    {   117,    361,    641,   1027}, {   122,    377,    670,   1074},
    {   127,    394,    701,   1123}, {   133,    411,    732,   1172},
    {   139,    430,    764,   1224}, {   145,    449,    799,   1280},
    {   152,    469,    835,   1337}, {   159,    490,    872,   1397},
    {   166,    512,    911,   1459}, {   173,    535,    951,   1523},
    {   181,    558,    993,   1590}, {   189,    584,   1038,   1663},
    {   197,    610,   1085,   1738}, {   206,    637,   1133,   1815},
    {   215,    665,   1183,   1895}, {   225,    695,   1237,   1980},
    {   235,    726,   1291,   2068}, {   246,    759,   1349,   2161},
    {   257,    792,   1409,   2257}, {   268,    828,   1472,   2357},
    {   280,    865,   1538,   2463}, {   293,    903,   1606,   2572},
    {   306,    944,   1678,   2688}, {   319,    986,   1753,   2807},
    {   334,   1030,   1832,   2933}, {   349,   1076,   1914,   3065},
    {   364,   1124,   1999,   3202}, {   380,   1174,   2088,   3344},
    {   398,   1227,   2182,   3494}, {   415,   1281,   2278,   3649},
    {   434,   1339,   2380,   3811}, {   453,   1398,   2486,   3982},
    {   473,   1461,   2598,   4160}, {   495,   1526,   2714,   4346},
    {   517,   1594,   2835,   4540}, {   540,   1665,   2961,   4741},
    {   564,   1740,   3093,   4953}, {   589,   1818,   3232,   5175},
    {   615,   1898,   3375,   5405}, {   643,   1984,   3527,   5647},
    {   671,   2072,   3683,   5898}, {   701,   2164,   3848,   6161},
    {   733,   2261,   4020,   6438}, {   766,   2362,   4199,   6724},
    {   800,   2467,   4386,   7024}, {   836,   2578,   4583,   7339},
    {   873,   2692,   4786,   7664}, {   912,   2813,   5001,   8008},
    {   952,   2938,   5223,   8364}, {   995,   3070,   5457,   8739},
    {  1039,   3207,   5701,   9129}, {  1086,   3350,   5956,   9537},
    {  1134,   3499,   6220,   9960}, {  1185,   3655,   6497,  10404},
    {  1238,   3818,   6788,  10869}, {  1293,   3989,   7091,  11355},
    {  1351,   4166,   7407,  11861}, {  1411,   4352,   7738,  12390},
    {  1474,   4547,   8084,  12946}, {  1540,   4750,   8444,  13522},
    {  1609,   4962,   8821,  14126}, {  1680,   5183,   9215,  14756},
    {  1756,   5415,   9626,  15415}, {  1834,   5657,  10057,  16104},
    {  1916,   5909,  10505,  16822}, {  2001,   6173,  10975,  17574},
    {  2091,   6448,  11463,  18356}, {  2184,   6736,  11974,  19175},
    {  2282,   7037,  12510,  20032}, {  2383,   7351,  13068,  20926},
    {  2490,   7679,  13652,  21861}, {  2601,   8021,  14260,  22834},
    {  2717,   8380,  14897,  23854}, {  2838,   8753,  15561,  24918},
    {  2965,   9144,  16256,  26031}, {  3097,   9553,  16982,  27193},
    {  3236,   9979,  17740,  28407}, {  3380,  10424,  18532,  29675},
    {  3531,  10890,  19359,  31000}, {  3688,  11375,  20222,  32382},
    {  3853,  11883,  21125,  32767}, {  4025,  12414,  22069,  32767},
    {  4205,  12967,  23053,  32767}, {  4392,  13546,  24082,  32767},
    {  4589,  14151,  25157,  32767}, {  4793,  14783,  26280,  32767},
    {  5007,  15442,  27452,  32767}, {  5231,  16132,  28678,  32767},
    {  5464,  16851,  29957,  32767}, {  5708,  17603,  31294,  32767},
    {  5963,  18389,  32691,  32767}, {  6229,  19210,  32767,  32767},
    {  6507,  20067,  32767,  32767}, {  6797,  20963,  32767,  32767},
    {  7101,  21899,  32767,  32767}, {  7418,  22876,  32767,  32767},
    {  7749,  23897,  32767,  32767}, {  8095,  24964,  32767,  32767},
    {  8456,  26078,  32767,  32767}, {  8833,  27242,  32767,  32767},
    {  9228,  28457,  32767,  32767}, {  9639,  29727,  32767,  32767}
};

static const int16_t MACEtab4[][2] = {
    {    64,    216}, {    67,    226}, {    70,    236}, {    74,    246},
    {    77,    257}, {    80,    268}, {    84,    280}, {    88,    294},
    {    92,    307}, {    96,    321}, {   100,    334}, {   104,    350},
    {   109,    365}, {   114,    382}, {   119,    399}, {   124,    416},
    {   130,    434}, {   136,    454}, {   142,    475}, {   148,    495},
    {   155,    519}, {   162,    541}, {   169,    564}, {   176,    590},
    {   185,    617}, {   193,    644}, {   201,    673}, {   210,    703},
    {   220,    735}, {   230,    767}, {   240,    801}, {   251,    838},
    {   262,    876}, {   274,    914}, {   286,    955}, {   299,    997},
    {   312,   1041}, {   326,   1089}, {   341,   1138}, {   356,   1188},
    {   372,   1241}, {   388,   1297}, {   406,   1354}, {   424,   1415},
    {   443,   1478}, {   462,   1544}, {   483,   1613}, {   505,   1684},
    {   527,   1760}, {   551,   1838}, {   576,   1921}, {   601,   2007},
    {   628,   2097}, {   656,   2190}, {   686,   2288}, {   716,   2389},
    {   748,   2496}, {   781,   2607}, {   816,   2724}, {   853,   2846},
    {   891,   2973}, {   930,   3104}, {   972,   3243}, {  1016,   3389},
    {  1061,   3539}, {  1108,   3698}, {  1158,   3862}, {  1209,   4035},
    {  1264,   4216}, {  1320,   4403}, {  1379,   4599}, {  1441,   4806},
    {  1505,   5019}, {  1572,   5244}, {  1642,   5477}, {  1715,   5722},
    {  1792,   5978}, {  1872,   6245}, {  1955,   6522}, {  2043,   6813},
    {  2134,   7118}, {  2229,   7436}, {  2329,   7767}, {  2432,   8114},
    {  2541,   8477}, {  2655,   8854}, {  2773,   9250}, {  2897,   9663},
    {  3026,  10094}, {  3162,  10546}, {  3303,  11016}, {  3450,  11508},
    {  3604,  12020}, {  3765,  12556}, {  3933,  13118}, {  4108,  13703},
    {  4292,  14315}, {  4483,  14953}, {  4683,  15621}, {  4892,  16318},
    {  5111,  17046}, {  5339,  17807}, {  5577,  18602}, {  5826,  19433},
    {  6086,  20300}, {  6358,  21205}, {  6642,  22152}, {  6938,  23141},
    {  7248,  24173}, {  7571,  25252}, {  7909,  26380}, {  8262,  27557},
    {  8631,  28786}, {  9016,  30072}, {  9419,  31413}, {  9839,  32767},
    { 10278,  32767}, { 10737,  32767}, { 11216,  32767}, { 11717,  32767},
    { 12240,  32767}, { 12786,  32767}, { 13356,  32767}, { 13953,  32767},
    { 14576,  32767}, { 15226,  32767}, { 15906,  32767}, { 16615,  32767}
};

static const struct {
    const int16_t *tab1; const int16_t *tab2; int stride;
} tabs[] = {
    {MACEtab1, &MACEtab2[0][0], 4},
    {MACEtab3, &MACEtab4[0][0], 2},
    {MACEtab1, &MACEtab2[0][0], 4}
};

#define QT_8S_2_16S(x) (((x) & 0xFF00) | (((x) >> 8) & 0xFF))

typedef struct ChannelData {
    int16_t index, factor, prev2, previous, level;
} ChannelData;

typedef struct MACEContext {
    ChannelData chd[2];
} MACEContext;

/**
 * MACE version of av_clip_int16(). We have to do this to keep binary
 * identical output to the binary decoder.
 */
static inline int16_t mace_broken_clip_int16(int n)
{
    if (n > 32767)
        return 32767;
    else if (n < -32768)
        return -32767;
    else
        return n;
}

static int16_t read_table(ChannelData *chd, uint8_t val, int tab_idx)
{
    int16_t current;

    if (val < tabs[tab_idx].stride)
        current = tabs[tab_idx].tab2[((chd->index & 0x7f0) >> 4) * tabs[tab_idx].stride + val];
    else
        current = - 1 - tabs[tab_idx].tab2[((chd->index & 0x7f0) >> 4)*tabs[tab_idx].stride + 2*tabs[tab_idx].stride-val-1];

    if (( chd->index += tabs[tab_idx].tab1[val]-(chd->index >> 5) ) < 0)
      chd->index = 0;

    return current;
}

static void chomp3(ChannelData *chd, int16_t *output, uint8_t val, int tab_idx)
{

    int16_t current = read_table(chd, val, tab_idx);

    current = mace_broken_clip_int16(current + chd->level);

    chd->level = current - (current >> 3);
    *output = QT_8S_2_16S(current);
}

static void chomp6(ChannelData *chd, int16_t *output, uint8_t val, int tab_idx)
{
    int16_t current = read_table(chd, val, tab_idx);

    if ((chd->previous ^ current) >= 0) {
        chd->factor = FFMIN(chd->factor + 506, 32767);
    } else {
        if (chd->factor - 314 < -32768)
            chd->factor = -32767;
        else
            chd->factor -= 314;
    }

    current = mace_broken_clip_int16(current + chd->level);

    chd->level = (current*chd->factor) >> 15;
    current >>= 1;

    output[0] = QT_8S_2_16S(chd->previous + chd->prev2 -
                            ((chd->prev2-current) >> 2));
    output[1] = QT_8S_2_16S(chd->previous + current +
                            ((chd->prev2-current) >> 2));
    chd->prev2 = chd->previous;
    chd->previous = current;
}

static av_cold int mace_decode_init(AVCodecContext * avctx)
{
<<<<<<< HEAD
    if (avctx->channels > 2 || avctx->channels <= 0)
        return -1;
=======
    if (avctx->channels > 2 || avctx->channels < 1)
        return AVERROR(EINVAL);
>>>>>>> e1f3847f
    avctx->sample_fmt = AV_SAMPLE_FMT_S16P;

    return 0;
}

static int mace_decode_frame(AVCodecContext *avctx, void *data,
                             int *got_frame_ptr, AVPacket *avpkt)
{
    AVFrame *frame     = data;
    const uint8_t *buf = avpkt->data;
    int buf_size = avpkt->size;
    int16_t **samples;
    MACEContext *ctx = avctx->priv_data;
    int i, j, k, l, ret;
    int is_mace3 = (avctx->codec_id == AV_CODEC_ID_MACE3);

    /* get output buffer */
    frame->nb_samples = 3 * (buf_size << (1 - is_mace3)) / avctx->channels;
    if ((ret = ff_get_buffer(avctx, frame, 0)) < 0)
        return ret;
    samples = (int16_t **)frame->extended_data;

    for(i = 0; i < avctx->channels; i++) {
        int16_t *output = samples[i];

        for (j=0; j < buf_size / (avctx->channels << is_mace3); j++)
            for (k=0; k < (1 << is_mace3); k++) {
                uint8_t pkt = buf[(i << is_mace3) +
                                  (j*avctx->channels << is_mace3) + k];

                uint8_t val[2][3] = {{pkt >> 5, (pkt >> 3) & 3, pkt & 7 },
                                     {pkt & 7 , (pkt >> 3) & 3, pkt >> 5}};

                for (l=0; l < 3; l++) {
                    if (is_mace3)
                        chomp3(&ctx->chd[i], output, val[1][l], l);
                    else
                        chomp6(&ctx->chd[i], output, val[0][l], l);

                    output += 1 << (1-is_mace3);
                }
            }
    }

    *got_frame_ptr = 1;

    return buf_size;
}

AVCodec ff_mace3_decoder = {
    .name           = "mace3",
    .type           = AVMEDIA_TYPE_AUDIO,
    .id             = AV_CODEC_ID_MACE3,
    .priv_data_size = sizeof(MACEContext),
    .init           = mace_decode_init,
    .decode         = mace_decode_frame,
    .capabilities   = CODEC_CAP_DR1,
    .long_name      = NULL_IF_CONFIG_SMALL("MACE (Macintosh Audio Compression/Expansion) 3:1"),
    .sample_fmts    = (const enum AVSampleFormat[]) { AV_SAMPLE_FMT_S16P,
                                                      AV_SAMPLE_FMT_NONE },
};

AVCodec ff_mace6_decoder = {
    .name           = "mace6",
    .type           = AVMEDIA_TYPE_AUDIO,
    .id             = AV_CODEC_ID_MACE6,
    .priv_data_size = sizeof(MACEContext),
    .init           = mace_decode_init,
    .decode         = mace_decode_frame,
    .capabilities   = CODEC_CAP_DR1,
    .long_name      = NULL_IF_CONFIG_SMALL("MACE (Macintosh Audio Compression/Expansion) 6:1"),
    .sample_fmts    = (const enum AVSampleFormat[]) { AV_SAMPLE_FMT_S16P,
                                                      AV_SAMPLE_FMT_NONE },
};<|MERGE_RESOLUTION|>--- conflicted
+++ resolved
@@ -226,13 +226,8 @@
 
 static av_cold int mace_decode_init(AVCodecContext * avctx)
 {
-<<<<<<< HEAD
-    if (avctx->channels > 2 || avctx->channels <= 0)
-        return -1;
-=======
     if (avctx->channels > 2 || avctx->channels < 1)
         return AVERROR(EINVAL);
->>>>>>> e1f3847f
     avctx->sample_fmt = AV_SAMPLE_FMT_S16P;
 
     return 0;
