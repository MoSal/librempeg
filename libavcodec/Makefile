include $(SUBDIR)../config.mak

NAME = avcodec
FFLIBS = avutil

HEADERS = avcodec.h                                                     \
          avfft.h                                                       \
          dxva2.h                                                       \
          old_codec_ids.h                                               \
          vaapi.h                                                       \
          vda.h                                                         \
          vdpau.h                                                       \
          version.h                                                     \
          xvmc.h                                                        \

OBJS = allcodecs.o                                                      \
       audioconvert.o                                                   \
       avpacket.o                                                       \
       bitstream.o                                                      \
       bitstream_filter.o                                               \
       codec_desc.o                                                     \
       dsputil.o                                                        \
       faanidct.o                                                       \
       fmtconvert.o                                                     \
       imgconvert.o                                                     \
       jrevdct.o                                                        \
       options.o                                                        \
       parser.o                                                         \
       raw.o                                                            \
       rawdec.o                                                         \
       resample.o                                                       \
       resample2.o                                                      \
       simple_idct.o                                                    \
       utils.o                                                          \

# parts needed for many different codecs
OBJS-$(CONFIG_AANDCTTABLES)            += aandcttab.o
OBJS-$(CONFIG_AC3DSP)                  += ac3dsp.o
OBJS-$(CONFIG_CRYSTALHD)               += crystalhd.o
OBJS-$(CONFIG_ENCODERS)                += faandct.o jfdctfst.o jfdctint.o
OBJS-$(CONFIG_DCT)                     += dct.o dct32_fixed.o dct32_float.o
OBJS-$(CONFIG_DWT)                     += dwt.o snow.o
OBJS-$(CONFIG_DXVA2)                   += dxva2.o
FFT-OBJS-$(CONFIG_HARDCODED_TABLES)    += cos_tables.o cos_fixed_tables.o
OBJS-$(CONFIG_FFT)                     += avfft.o fft_fixed.o fft_float.o \
                                          $(FFT-OBJS-yes)
OBJS-$(CONFIG_GOLOMB)                  += golomb.o
OBJS-$(CONFIG_H264DSP)                 += h264dsp.o h264idct.o
OBJS-$(CONFIG_H264PRED)                += h264pred.o
OBJS-$(CONFIG_HUFFMAN)                 += huffman.o
OBJS-$(CONFIG_LIBXVID)                 += libxvid_rc.o
OBJS-$(CONFIG_LPC)                     += lpc.o
OBJS-$(CONFIG_LSP)                     += lsp.o
OBJS-$(CONFIG_MDCT)                    += mdct_fixed.o mdct_float.o
OBJS-$(CONFIG_MPEGAUDIODSP)            += mpegaudiodsp.o                \
                                          mpegaudiodsp_fixed.o          \
                                          mpegaudiodsp_float.o
OBJS-$(CONFIG_MPEGVIDEO)               += mpegvideo.o mpegvideo_motion.o
OBJS-$(CONFIG_MPEGVIDEOENC)            += mpegvideo_enc.o mpeg12data.o  \
                                          motion_est.o ratecontrol.o
RDFT-OBJS-$(CONFIG_HARDCODED_TABLES)   += sin_tables.o
OBJS-$(CONFIG_RDFT)                    += rdft.o $(RDFT-OBJS-yes)
OBJS-$(CONFIG_SINEWIN)                 += sinewin.o
OBJS-$(CONFIG_VAAPI)                   += vaapi.o
OBJS-$(CONFIG_VDPAU)                   += vdpau.o
OBJS-$(CONFIG_VP3DSP)                  += vp3dsp.o

# decoders/encoders/hardware accelerators
OBJS-$(CONFIG_A64MULTI_ENCODER)        += a64multienc.o elbg.o
OBJS-$(CONFIG_A64MULTI5_ENCODER)       += a64multienc.o elbg.o
OBJS-$(CONFIG_AAC_DECODER)             += aacdec.o aactab.o aacsbr.o aacps.o \
                                          aacadtsdec.o mpeg4audio.o kbdwin.o \
                                          sbrdsp.o aacpsdsp.o
OBJS-$(CONFIG_AAC_ENCODER)             += aacenc.o aaccoder.o    \
                                          aacpsy.o aactab.o      \
                                          psymodel.o iirfilter.o \
                                          mpeg4audio.o kbdwin.o  \
                                          audio_frame_queue.o
OBJS-$(CONFIG_AASC_DECODER)            += aasc.o msrledec.o
OBJS-$(CONFIG_AC3_DECODER)             += ac3dec.o ac3dec_data.o ac3.o kbdwin.o
OBJS-$(CONFIG_AC3_ENCODER)             += ac3enc_float.o ac3enc.o ac3tab.o \
                                          ac3.o kbdwin.o
OBJS-$(CONFIG_AC3_FIXED_ENCODER)       += ac3enc_fixed.o ac3enc.o ac3tab.o ac3.o
OBJS-$(CONFIG_ALAC_DECODER)            += alac.o
OBJS-$(CONFIG_ALAC_ENCODER)            += alacenc.o
OBJS-$(CONFIG_ALS_DECODER)             += alsdec.o bgmc.o mpeg4audio.o
OBJS-$(CONFIG_AMRNB_DECODER)           += amrnbdec.o celp_filters.o   \
                                          celp_math.o acelp_filters.o \
                                          acelp_vectors.o             \
                                          acelp_pitch_delay.o
OBJS-$(CONFIG_AMRWB_DECODER)           += amrwbdec.o celp_filters.o   \
                                          celp_math.o acelp_filters.o \
                                          acelp_vectors.o             \
                                          acelp_pitch_delay.o lsp.o
OBJS-$(CONFIG_AMV_DECODER)             += sp5xdec.o mjpegdec.o mjpeg.o
OBJS-$(CONFIG_AMV_ENCODER)             += mjpegenc.o mjpeg.o           \
                                          mpegvideo_enc.o motion_est.o \
                                          ratecontrol.o mpeg12data.o   \
                                          mpegvideo.o
OBJS-$(CONFIG_ANM_DECODER)             += anm.o
OBJS-$(CONFIG_ANSI_DECODER)            += ansi.o cga_data.o
OBJS-$(CONFIG_APE_DECODER)             += apedec.o
OBJS-$(CONFIG_ASS_DECODER)             += assdec.o ass.o ass_split.o
OBJS-$(CONFIG_ASS_ENCODER)             += assenc.o ass.o
OBJS-$(CONFIG_ASV1_DECODER)            += asv1.o mpeg12data.o
OBJS-$(CONFIG_ASV1_ENCODER)            += asv1.o mpeg12data.o
OBJS-$(CONFIG_ASV2_DECODER)            += asv1.o mpeg12data.o
OBJS-$(CONFIG_ASV2_ENCODER)            += asv1.o mpeg12data.o
OBJS-$(CONFIG_ATRAC1_DECODER)          += atrac1.o atrac.o
OBJS-$(CONFIG_ATRAC3_DECODER)          += atrac3.o atrac.o
OBJS-$(CONFIG_AURA_DECODER)            += cyuv.o
OBJS-$(CONFIG_AURA2_DECODER)           += aura.o
OBJS-$(CONFIG_AVRP_DECODER)            += r210dec.o
OBJS-$(CONFIG_AVRP_ENCODER)            += r210enc.o
OBJS-$(CONFIG_AVS_DECODER)             += avs.o
OBJS-$(CONFIG_AVUI_DECODER)            += avuidec.o
OBJS-$(CONFIG_AVUI_ENCODER)            += avuienc.o
OBJS-$(CONFIG_AYUV_DECODER)            += v408dec.o
OBJS-$(CONFIG_AYUV_ENCODER)            += v408enc.o
OBJS-$(CONFIG_BETHSOFTVID_DECODER)     += bethsoftvideo.o
OBJS-$(CONFIG_BFI_DECODER)             += bfi.o
OBJS-$(CONFIG_BINK_DECODER)            += bink.o binkdsp.o
OBJS-$(CONFIG_BINKAUDIO_DCT_DECODER)   += binkaudio.o wma.o wma_common.o
OBJS-$(CONFIG_BINKAUDIO_RDFT_DECODER)  += binkaudio.o wma.o wma_common.o
OBJS-$(CONFIG_BINTEXT_DECODER)         += bintext.o cga_data.o
OBJS-$(CONFIG_BMP_DECODER)             += bmp.o msrledec.o
OBJS-$(CONFIG_BMP_ENCODER)             += bmpenc.o
OBJS-$(CONFIG_BMV_VIDEO_DECODER)       += bmv.o
OBJS-$(CONFIG_BMV_AUDIO_DECODER)       += bmv.o
OBJS-$(CONFIG_C93_DECODER)             += c93.o
OBJS-$(CONFIG_CAVS_DECODER)            += cavs.o cavsdec.o cavsdsp.o \
                                          mpeg12data.o
OBJS-$(CONFIG_CDGRAPHICS_DECODER)      += cdgraphics.o
OBJS-$(CONFIG_CDXL_DECODER)            += cdxl.o
OBJS-$(CONFIG_CINEPAK_DECODER)         += cinepak.o
OBJS-$(CONFIG_CLJR_DECODER)            += cljr.o
OBJS-$(CONFIG_CLJR_ENCODER)            += cljr.o
OBJS-$(CONFIG_CLLC_DECODER)            += cllc.o
OBJS-$(CONFIG_COOK_DECODER)            += cook.o
OBJS-$(CONFIG_CSCD_DECODER)            += cscd.o
OBJS-$(CONFIG_CYUV_DECODER)            += cyuv.o
OBJS-$(CONFIG_DCA_DECODER)             += dcadec.o dca.o dcadsp.o      \
                                          dca_parser.o synth_filter.o
OBJS-$(CONFIG_DCA_ENCODER)             += dcaenc.o
OBJS-$(CONFIG_DIRAC_DECODER)           += diracdec.o dirac.o diracdsp.o \
                                          dirac_arith.o mpeg12data.o dwt.o
OBJS-$(CONFIG_DFA_DECODER)             += dfa.o
OBJS-$(CONFIG_DNXHD_DECODER)           += dnxhddec.o dnxhddata.o
OBJS-$(CONFIG_DNXHD_ENCODER)           += dnxhdenc.o dnxhddata.o
OBJS-$(CONFIG_DPX_DECODER)             += dpx.o
OBJS-$(CONFIG_DPX_ENCODER)             += dpxenc.o
OBJS-$(CONFIG_DSICINAUDIO_DECODER)     += dsicinav.o
OBJS-$(CONFIG_DSICINVIDEO_DECODER)     += dsicinav.o
OBJS-$(CONFIG_DVBSUB_DECODER)          += dvbsubdec.o
OBJS-$(CONFIG_DVBSUB_ENCODER)          += dvbsub.o
OBJS-$(CONFIG_DVDSUB_DECODER)          += dvdsubdec.o
OBJS-$(CONFIG_DVDSUB_ENCODER)          += dvdsubenc.o
OBJS-$(CONFIG_DVVIDEO_DECODER)         += dvdec.o dv.o dvdata.o dv_profile.o
OBJS-$(CONFIG_DVVIDEO_ENCODER)         += dv.o dvdata.o dv_profile.o
OBJS-$(CONFIG_DXA_DECODER)             += dxa.o
OBJS-$(CONFIG_DXTORY_DECODER)          += dxtory.o
OBJS-$(CONFIG_EAC3_DECODER)            += eac3dec.o eac3_data.o
OBJS-$(CONFIG_EAC3_ENCODER)            += eac3enc.o ac3enc.o ac3enc_float.o \
                                          ac3tab.o ac3.o kbdwin.o eac3_data.o
OBJS-$(CONFIG_EACMV_DECODER)           += eacmv.o
OBJS-$(CONFIG_EAMAD_DECODER)           += eamad.o eaidct.o mpeg12.o \
                                          mpeg12data.o error_resilience.o
OBJS-$(CONFIG_EATGQ_DECODER)           += eatgq.o eaidct.o
OBJS-$(CONFIG_EATGV_DECODER)           += eatgv.o
OBJS-$(CONFIG_EATQI_DECODER)           += eatqi.o eaidct.o mpeg12.o \
                                          mpeg12data.o  error_resilience.o
OBJS-$(CONFIG_EIGHTBPS_DECODER)        += 8bps.o
OBJS-$(CONFIG_EIGHTSVX_EXP_DECODER)    += 8svx.o
OBJS-$(CONFIG_EIGHTSVX_FIB_DECODER)    += 8svx.o
OBJS-$(CONFIG_ESCAPE124_DECODER)       += escape124.o
OBJS-$(CONFIG_ESCAPE130_DECODER)       += escape130.o
OBJS-$(CONFIG_EXR_DECODER)             += exr.o
OBJS-$(CONFIG_FFV1_DECODER)            += ffv1.o rangecoder.o
OBJS-$(CONFIG_FFV1_ENCODER)            += ffv1.o rangecoder.o
OBJS-$(CONFIG_FFVHUFF_DECODER)         += huffyuv.o
OBJS-$(CONFIG_FFVHUFF_ENCODER)         += huffyuv.o
OBJS-$(CONFIG_FFWAVESYNTH_DECODER)     += ffwavesynth.o
OBJS-$(CONFIG_FLAC_DECODER)            += flacdec.o flacdata.o flac.o flacdsp.o
OBJS-$(CONFIG_FLAC_ENCODER)            += flacenc.o flacdata.o flac.o vorbis_data.o
OBJS-$(CONFIG_FLASHSV_DECODER)         += flashsv.o
OBJS-$(CONFIG_FLASHSV_ENCODER)         += flashsvenc.o
OBJS-$(CONFIG_FLASHSV2_ENCODER)        += flashsv2enc.o
OBJS-$(CONFIG_FLASHSV2_DECODER)        += flashsv.o
OBJS-$(CONFIG_FLIC_DECODER)            += flicvideo.o
OBJS-$(CONFIG_FOURXM_DECODER)          += 4xm.o
OBJS-$(CONFIG_FRAPS_DECODER)           += fraps.o
OBJS-$(CONFIG_FRWU_DECODER)            += frwu.o
OBJS-$(CONFIG_G723_1_DECODER)          += g723_1.o acelp_vectors.o \
                                          celp_filters.o celp_math.o
OBJS-$(CONFIG_G723_1_ENCODER)          += g723_1.o acelp_vectors.o celp_math.o
OBJS-$(CONFIG_G729_DECODER)            += g729dec.o lsp.o celp_math.o acelp_filters.o acelp_pitch_delay.o acelp_vectors.o g729postfilter.o
OBJS-$(CONFIG_GIF_DECODER)             += gifdec.o lzw.o
OBJS-$(CONFIG_GIF_ENCODER)             += gif.o lzwenc.o
OBJS-$(CONFIG_GSM_DECODER)             += gsmdec.o gsmdec_data.o msgsmdec.o
OBJS-$(CONFIG_GSM_MS_DECODER)          += gsmdec.o gsmdec_data.o msgsmdec.o
<<<<<<< HEAD
OBJS-$(CONFIG_H261_DECODER)            += h261dec.o h261.o h261data.o error_resilience.o
OBJS-$(CONFIG_H261_ENCODER)            += h261enc.o h261.o h261data.o  \
                                          mpegvideo_enc.o motion_est.o \
                                          ratecontrol.o mpeg12data.o
=======
OBJS-$(CONFIG_H261_DECODER)            += h261dec.o h261.o error_resilience.o
OBJS-$(CONFIG_H261_ENCODER)            += h261enc.o h261.o
>>>>>>> 0d230e93
OBJS-$(CONFIG_H263_DECODER)            += h263dec.o h263.o ituh263dec.o        \
                                          mpeg4video.o mpeg4videodec.o flvdec.o\
                                          intelh263dec.o  error_resilience.o
OBJS-$(CONFIG_H263_VAAPI_HWACCEL)      += vaapi_mpeg4.o
OBJS-$(CONFIG_H263_ENCODER)            += mpeg4videoenc.o mpeg4video.o  \
                                          h263.o ituh263enc.o flvenc.o  \
                                          error_resilience.o
OBJS-$(CONFIG_H264_DECODER)            += h264.o                               \
                                          h264_loopfilter.o h264_direct.o      \
                                          cabac.o h264_sei.o h264_ps.o         \
                                          h264_refs.o h264_cavlc.o h264_cabac.o\
                                          error_resilience.o
OBJS-$(CONFIG_H264_DXVA2_HWACCEL)      += dxva2_h264.o
OBJS-$(CONFIG_H264_VAAPI_HWACCEL)      += vaapi_h264.o
OBJS-$(CONFIG_H264_VDA_HWACCEL)        += vda_h264.o
OBJS-$(CONFIG_HUFFYUV_DECODER)         += huffyuv.o
OBJS-$(CONFIG_HUFFYUV_ENCODER)         += huffyuv.o
OBJS-$(CONFIG_IAC_DECODER)             += imc.o
OBJS-$(CONFIG_IDCIN_DECODER)           += idcinvideo.o
OBJS-$(CONFIG_IDF_DECODER)             += bintext.o cga_data.o
OBJS-$(CONFIG_IFF_BYTERUN1_DECODER)    += iff.o
OBJS-$(CONFIG_IFF_ILBM_DECODER)        += iff.o
OBJS-$(CONFIG_IMC_DECODER)             += imc.o
OBJS-$(CONFIG_INDEO2_DECODER)          += indeo2.o
OBJS-$(CONFIG_INDEO3_DECODER)          += indeo3.o
OBJS-$(CONFIG_INDEO4_DECODER)          += indeo4.o ivi_common.o ivi_dsp.o
OBJS-$(CONFIG_INDEO5_DECODER)          += indeo5.o ivi_common.o ivi_dsp.o
OBJS-$(CONFIG_INTERPLAY_DPCM_DECODER)  += dpcm.o
OBJS-$(CONFIG_INTERPLAY_VIDEO_DECODER) += interplayvideo.o
OBJS-$(CONFIG_JACOSUB_DECODER)         += jacosubdec.o ass.o
OBJS-$(CONFIG_JPEG2000_DECODER)        += j2kdec.o mqcdec.o mqc.o j2k.o j2k_dwt.o
OBJS-$(CONFIG_JPEG2000_ENCODER)        += j2kenc.o mqcenc.o mqc.o j2k.o j2k_dwt.o
OBJS-$(CONFIG_JPEGLS_DECODER)          += jpeglsdec.o jpegls.o \
                                          mjpegdec.o mjpeg.o
OBJS-$(CONFIG_JPEGLS_ENCODER)          += jpeglsenc.o jpegls.o
OBJS-$(CONFIG_JV_DECODER)              += jvdec.o
OBJS-$(CONFIG_KGV1_DECODER)            += kgv1dec.o
OBJS-$(CONFIG_KMVC_DECODER)            += kmvc.o
OBJS-$(CONFIG_LAGARITH_DECODER)        += lagarith.o lagarithrac.o
OBJS-$(CONFIG_LJPEG_ENCODER)           += ljpegenc.o mjpegenc.o mjpeg.o
OBJS-$(CONFIG_LOCO_DECODER)            += loco.o
OBJS-$(CONFIG_MACE3_DECODER)           += mace.o
OBJS-$(CONFIG_MACE6_DECODER)           += mace.o
OBJS-$(CONFIG_MDEC_DECODER)            += mdec.o mpeg12.o mpeg12data.o \
                                          error_resilience.o
OBJS-$(CONFIG_MICRODVD_DECODER)        += microdvddec.o ass.o
OBJS-$(CONFIG_MIMIC_DECODER)           += mimic.o
OBJS-$(CONFIG_MJPEG_DECODER)           += mjpegdec.o mjpeg.o
OBJS-$(CONFIG_MJPEG_ENCODER)           += mjpegenc.o mjpeg.o
OBJS-$(CONFIG_MJPEGB_DECODER)          += mjpegbdec.o mjpegdec.o mjpeg.o
OBJS-$(CONFIG_MLP_DECODER)             += mlpdec.o mlpdsp.o
OBJS-$(CONFIG_MMVIDEO_DECODER)         += mmvideo.o
OBJS-$(CONFIG_MOTIONPIXELS_DECODER)    += motionpixels.o
OBJS-$(CONFIG_MOVTEXT_DECODER)         += movtextdec.o ass.o
OBJS-$(CONFIG_MOVTEXT_ENCODER)         += movtextenc.o ass_split.o
OBJS-$(CONFIG_MP1_DECODER)             += mpegaudiodec.o mpegaudiodecheader.o \
                                          mpegaudio.o mpegaudiodata.o
OBJS-$(CONFIG_MP1FLOAT_DECODER)        += mpegaudiodec_float.o mpegaudiodecheader.o \
                                          mpegaudio.o mpegaudiodata.o
OBJS-$(CONFIG_MP2_DECODER)             += mpegaudiodec.o mpegaudiodecheader.o \
                                          mpegaudio.o mpegaudiodata.o
OBJS-$(CONFIG_MP2_ENCODER)             += mpegaudioenc.o mpegaudio.o \
                                          mpegaudiodata.o
OBJS-$(CONFIG_MP2FLOAT_DECODER)        += mpegaudiodec_float.o mpegaudiodecheader.o \
                                          mpegaudio.o mpegaudiodata.o
OBJS-$(CONFIG_MP3ADU_DECODER)          += mpegaudiodec.o mpegaudiodecheader.o \
                                          mpegaudio.o mpegaudiodata.o
OBJS-$(CONFIG_MP3ADUFLOAT_DECODER)     += mpegaudiodec_float.o mpegaudiodecheader.o \
                                          mpegaudio.o mpegaudiodata.o
OBJS-$(CONFIG_MP3ON4_DECODER)          += mpegaudiodec.o mpegaudiodecheader.o \
                                          mpegaudio.o mpegaudiodata.o         \
                                          mpeg4audio.o
OBJS-$(CONFIG_MP3ON4FLOAT_DECODER)     += mpegaudiodec_float.o mpegaudiodecheader.o \
                                          mpegaudio.o mpegaudiodata.o         \
                                          mpeg4audio.o
OBJS-$(CONFIG_MP3_DECODER)             += mpegaudiodec.o mpegaudiodecheader.o \
                                          mpegaudio.o mpegaudiodata.o
OBJS-$(CONFIG_MP3FLOAT_DECODER)        += mpegaudiodec_float.o mpegaudiodecheader.o \
                                          mpegaudio.o mpegaudiodata.o
OBJS-$(CONFIG_MPC7_DECODER)            += mpc7.o mpc.o mpegaudiodec.o      \
                                          mpegaudiodecheader.o mpegaudio.o \
                                          mpegaudiodata.o
OBJS-$(CONFIG_MPC8_DECODER)            += mpc8.o mpc.o mpegaudiodec.o      \
                                          mpegaudiodecheader.o mpegaudio.o \
                                          mpegaudiodata.o
OBJS-$(CONFIG_MPEGVIDEO_DECODER)       += mpeg12.o mpeg12data.o \
                                          mpegvideo.o error_resilience.o
OBJS-$(CONFIG_MPEG_XVMC_DECODER)       += mpegvideo_xvmc.o
OBJS-$(CONFIG_MPEG1VIDEO_DECODER)      += mpeg12.o mpeg12data.o \
                                          error_resilience.o
<<<<<<< HEAD
OBJS-$(CONFIG_MPEG1VIDEO_ENCODER)      += mpeg12enc.o mpegvideo_enc.o \
                                          timecode.o                  \
                                          motion_est.o ratecontrol.o  \
                                          mpeg12.o mpeg12data.o       \
=======
OBJS-$(CONFIG_MPEG1VIDEO_ENCODER)      += mpeg12enc.o mpeg12.o          \
>>>>>>> 0d230e93
                                          error_resilience.o
OBJS-$(CONFIG_MPEG2_DXVA2_HWACCEL)     += dxva2_mpeg2.o
OBJS-$(CONFIG_MPEG2_VAAPI_HWACCEL)     += vaapi_mpeg2.o
OBJS-$(CONFIG_MPEG2VIDEO_DECODER)      += mpeg12.o mpeg12data.o \
                                          error_resilience.o
<<<<<<< HEAD
OBJS-$(CONFIG_MPEG2VIDEO_ENCODER)      += mpeg12enc.o mpegvideo_enc.o \
                                          timecode.o                  \
                                          motion_est.o ratecontrol.o  \
                                          mpeg12.o mpeg12data.o       \
=======
OBJS-$(CONFIG_MPEG2VIDEO_ENCODER)      += mpeg12enc.o mpeg12.o          \
>>>>>>> 0d230e93
                                          error_resilience.o
OBJS-$(CONFIG_MPEG4_VAAPI_HWACCEL)     += vaapi_mpeg4.o
OBJS-$(CONFIG_MSMPEG4V1_DECODER)       += msmpeg4.o msmpeg4data.o
OBJS-$(CONFIG_MSMPEG4V2_DECODER)       += msmpeg4.o msmpeg4data.o h263dec.o \
                                          h263.o ituh263dec.o mpeg4videodec.o
OBJS-$(CONFIG_MSMPEG4V2_ENCODER)       += msmpeg4.o msmpeg4enc.o msmpeg4data.o \
                                          h263dec.o h263.o ituh263dec.o        \
                                          mpeg4videodec.o
OBJS-$(CONFIG_MSMPEG4V3_DECODER)       += msmpeg4.o msmpeg4data.o h263dec.o \
                                          h263.o ituh263dec.o mpeg4videodec.o
OBJS-$(CONFIG_MSMPEG4V3_ENCODER)       += msmpeg4.o msmpeg4enc.o msmpeg4data.o \
                                          h263dec.o h263.o ituh263dec.o        \
                                          mpeg4videodec.o
OBJS-$(CONFIG_MSRLE_DECODER)           += msrle.o msrledec.o
OBJS-$(CONFIG_MSA1_DECODER)            += mss3.o mss34dsp.o
OBJS-$(CONFIG_MSS1_DECODER)            += mss1.o
OBJS-$(CONFIG_MSVIDEO1_DECODER)        += msvideo1.o
OBJS-$(CONFIG_MSVIDEO1_ENCODER)        += msvideo1enc.o elbg.o
OBJS-$(CONFIG_MSZH_DECODER)            += lcldec.o
OBJS-$(CONFIG_MTS2_DECODER)            += mss4.o mss34dsp.o
OBJS-$(CONFIG_MXPEG_DECODER)           += mxpegdec.o mjpegdec.o mjpeg.o
OBJS-$(CONFIG_NELLYMOSER_DECODER)      += nellymoserdec.o nellymoser.o
OBJS-$(CONFIG_NELLYMOSER_ENCODER)      += nellymoserenc.o nellymoser.o \
                                          audio_frame_queue.o
OBJS-$(CONFIG_NUV_DECODER)             += nuv.o rtjpeg.o
OBJS-$(CONFIG_PAF_VIDEO_DECODER)       += paf.o
OBJS-$(CONFIG_PAF_AUDIO_DECODER)       += paf.o
OBJS-$(CONFIG_PAM_DECODER)             += pnmdec.o pnm.o
OBJS-$(CONFIG_PAM_ENCODER)             += pamenc.o pnm.o
OBJS-$(CONFIG_PBM_DECODER)             += pnmdec.o pnm.o
OBJS-$(CONFIG_PBM_ENCODER)             += pnmenc.o pnm.o
OBJS-$(CONFIG_PCX_DECODER)             += pcx.o
OBJS-$(CONFIG_PCX_ENCODER)             += pcxenc.o
OBJS-$(CONFIG_PGM_DECODER)             += pnmdec.o pnm.o
OBJS-$(CONFIG_PGM_ENCODER)             += pnmenc.o pnm.o
OBJS-$(CONFIG_PGMYUV_DECODER)          += pnmdec.o pnm.o
OBJS-$(CONFIG_PGMYUV_ENCODER)          += pnmenc.o pnm.o
OBJS-$(CONFIG_PGSSUB_DECODER)          += pgssubdec.o
OBJS-$(CONFIG_PICTOR_DECODER)          += pictordec.o cga_data.o
OBJS-$(CONFIG_PNG_DECODER)             += png.o pngdec.o pngdsp.o
OBJS-$(CONFIG_PNG_ENCODER)             += png.o pngenc.o
OBJS-$(CONFIG_PPM_DECODER)             += pnmdec.o pnm.o
OBJS-$(CONFIG_PPM_ENCODER)             += pnmenc.o pnm.o
OBJS-$(CONFIG_PRORES_DECODER)          += proresdec2.o proresdsp.o
OBJS-$(CONFIG_PRORES_LGPL_DECODER)     += proresdec_lgpl.o proresdsp.o proresdata.o
OBJS-$(CONFIG_PRORES_ENCODER)          += proresenc_anatoliy.o
OBJS-$(CONFIG_PRORES_ANATOLIY_ENCODER) += proresenc_anatoliy.o
OBJS-$(CONFIG_PRORES_KOSTYA_ENCODER)   += proresenc_kostya.o proresdata.o proresdsp.o
OBJS-$(CONFIG_PTX_DECODER)             += ptx.o
OBJS-$(CONFIG_QCELP_DECODER)           += qcelpdec.o celp_math.o         \
                                          celp_filters.o acelp_vectors.o \
                                          acelp_filters.o
OBJS-$(CONFIG_QDM2_DECODER)            += qdm2.o mpegaudiodec.o            \
                                          mpegaudiodecheader.o mpegaudio.o \
                                          mpegaudiodata.o
OBJS-$(CONFIG_QDRAW_DECODER)           += qdrw.o
OBJS-$(CONFIG_QPEG_DECODER)            += qpeg.o
OBJS-$(CONFIG_QTRLE_DECODER)           += qtrle.o
OBJS-$(CONFIG_QTRLE_ENCODER)           += qtrleenc.o
OBJS-$(CONFIG_R10K_DECODER)            += r210dec.o
OBJS-$(CONFIG_R10K_ENCODER)            += r210enc.o
OBJS-$(CONFIG_R210_DECODER)            += r210dec.o
OBJS-$(CONFIG_R210_ENCODER)            += r210enc.o
OBJS-$(CONFIG_RA_144_DECODER)          += ra144dec.o ra144.o celp_filters.o
OBJS-$(CONFIG_RA_144_ENCODER)          += ra144enc.o ra144.o celp_filters.o \
                                          audio_frame_queue.o
OBJS-$(CONFIG_RA_288_DECODER)          += ra288.o celp_math.o celp_filters.o
OBJS-$(CONFIG_RALF_DECODER)            += ralf.o
OBJS-$(CONFIG_RAWVIDEO_DECODER)        += rawdec.o
OBJS-$(CONFIG_RAWVIDEO_ENCODER)        += rawenc.o
OBJS-$(CONFIG_REALTEXT_DECODER)        += realtextdec.o ass.o
OBJS-$(CONFIG_RL2_DECODER)             += rl2.o
OBJS-$(CONFIG_ROQ_DECODER)             += roqvideodec.o roqvideo.o
OBJS-$(CONFIG_ROQ_ENCODER)             += roqvideoenc.o roqvideo.o elbg.o
OBJS-$(CONFIG_ROQ_DPCM_DECODER)        += dpcm.o
OBJS-$(CONFIG_ROQ_DPCM_ENCODER)        += roqaudioenc.o
OBJS-$(CONFIG_RPZA_DECODER)            += rpza.o
OBJS-$(CONFIG_RV10_DECODER)            += rv10.o
OBJS-$(CONFIG_RV10_ENCODER)            += rv10enc.o
OBJS-$(CONFIG_RV20_DECODER)            += rv10.o
OBJS-$(CONFIG_RV20_ENCODER)            += rv20enc.o
OBJS-$(CONFIG_RV30_DECODER)            += rv30.o rv34.o rv30dsp.o rv34dsp.o \
                                          error_resilience.o
OBJS-$(CONFIG_RV40_DECODER)            += rv40.o rv34.o rv34dsp.o rv40dsp.o \
                                          error_resilience.o
OBJS-$(CONFIG_SAMI_DECODER)            += samidec.o ass.o
OBJS-$(CONFIG_S302M_DECODER)           += s302m.o
OBJS-$(CONFIG_SANM_DECODER)            += sanm.o
OBJS-$(CONFIG_SGI_DECODER)             += sgidec.o
OBJS-$(CONFIG_SGI_ENCODER)             += sgienc.o rle.o
OBJS-$(CONFIG_SHORTEN_DECODER)         += shorten.o
OBJS-$(CONFIG_SIPR_DECODER)            += sipr.o acelp_pitch_delay.o \
                                          celp_math.o acelp_vectors.o \
                                          acelp_filters.o celp_filters.o \
                                          sipr16k.o
OBJS-$(CONFIG_SMACKAUD_DECODER)        += smacker.o
OBJS-$(CONFIG_SMACKER_DECODER)         += smacker.o
OBJS-$(CONFIG_SMC_DECODER)             += smc.o
OBJS-$(CONFIG_SNOW_DECODER)            += snowdec.o snow.o rangecoder.o
OBJS-$(CONFIG_SNOW_ENCODER)            += snowenc.o snow.o rangecoder.o    \
                                          h263.o ituh263enc.o          \
                                          error_resilience.o
OBJS-$(CONFIG_SOL_DPCM_DECODER)        += dpcm.o
OBJS-$(CONFIG_SONIC_DECODER)           += sonic.o
OBJS-$(CONFIG_SONIC_ENCODER)           += sonic.o
OBJS-$(CONFIG_SONIC_LS_ENCODER)        += sonic.o
OBJS-$(CONFIG_SP5X_DECODER)            += sp5xdec.o mjpegdec.o mjpeg.o
OBJS-$(CONFIG_SRT_DECODER)             += srtdec.o ass.o
OBJS-$(CONFIG_SRT_ENCODER)             += srtenc.o ass_split.o
OBJS-$(CONFIG_SUBVIEWER_DECODER)       += subviewerdec.o ass.o
OBJS-$(CONFIG_SUNRAST_DECODER)         += sunrast.o
OBJS-$(CONFIG_SUNRAST_ENCODER)         += sunrastenc.o
OBJS-$(CONFIG_SVQ1_DECODER)            += svq1dec.o svq1.o h263.o \
                                          error_resilience.o
OBJS-$(CONFIG_SVQ1_ENCODER)            += svq1enc.o svq1.o    \
                                          h263.o ituh263enc.o \
                                          error_resilience.o
OBJS-$(CONFIG_SVQ3_DECODER)            += h264.o svq3.o                       \
                                          h264_loopfilter.o h264_direct.o     \
                                          h264_sei.o h264_ps.o h264_refs.o    \
                                          h264_cavlc.o h264_cabac.o cabac.o   \
                                          error_resilience.o                  \
                                          svq1dec.o svq1.o h263.o
OBJS-$(CONFIG_TARGA_DECODER)           += targa.o
OBJS-$(CONFIG_TARGA_ENCODER)           += targaenc.o rle.o
OBJS-$(CONFIG_THEORA_DECODER)          += xiph.o
OBJS-$(CONFIG_THP_DECODER)             += mjpegdec.o mjpeg.o
OBJS-$(CONFIG_TIERTEXSEQVIDEO_DECODER) += tiertexseqv.o
OBJS-$(CONFIG_TIFF_DECODER)            += tiff.o lzw.o faxcompr.o tiff_data.o
OBJS-$(CONFIG_TIFF_ENCODER)            += tiffenc.o rle.o lzwenc.o tiff_data.o
OBJS-$(CONFIG_TMV_DECODER)             += tmv.o cga_data.o
OBJS-$(CONFIG_TRUEHD_DECODER)          += mlpdec.o mlpdsp.o
OBJS-$(CONFIG_TRUEMOTION1_DECODER)     += truemotion1.o
OBJS-$(CONFIG_TRUEMOTION2_DECODER)     += truemotion2.o
OBJS-$(CONFIG_TRUESPEECH_DECODER)      += truespeech.o
OBJS-$(CONFIG_TSCC_DECODER)            += tscc.o msrledec.o
OBJS-$(CONFIG_TSCC2_DECODER)           += tscc2.o
OBJS-$(CONFIG_TTA_DECODER)             += tta.o
OBJS-$(CONFIG_TWINVQ_DECODER)          += twinvq.o celp_math.o
OBJS-$(CONFIG_TXD_DECODER)             += txd.o s3tc.o
OBJS-$(CONFIG_ULTI_DECODER)            += ulti.o
OBJS-$(CONFIG_UTVIDEO_DECODER)         += utvideo.o
OBJS-$(CONFIG_V210_DECODER)            += v210dec.o
OBJS-$(CONFIG_V210_ENCODER)            += v210enc.o
OBJS-$(CONFIG_V308_DECODER)            += v308dec.o
OBJS-$(CONFIG_V308_ENCODER)            += v308enc.o
OBJS-$(CONFIG_V408_DECODER)            += v408dec.o
OBJS-$(CONFIG_V408_ENCODER)            += v408enc.o
OBJS-$(CONFIG_V410_DECODER)            += v410dec.o
OBJS-$(CONFIG_V410_ENCODER)            += v410enc.o
OBJS-$(CONFIG_V210X_DECODER)           += v210x.o
OBJS-$(CONFIG_VB_DECODER)              += vb.o
OBJS-$(CONFIG_VBLE_DECODER)            += vble.o
OBJS-$(CONFIG_VC1_DECODER)             += vc1dec.o vc1.o vc1data.o vc1dsp.o \
                                          msmpeg4.o msmpeg4data.o           \
                                          intrax8.o intrax8dsp.o
OBJS-$(CONFIG_VC1_DXVA2_HWACCEL)       += dxva2_vc1.o
OBJS-$(CONFIG_VC1_VAAPI_HWACCEL)       += vaapi_vc1.o
OBJS-$(CONFIG_VCR1_DECODER)            += vcr1.o
OBJS-$(CONFIG_VCR1_ENCODER)            += vcr1.o
OBJS-$(CONFIG_VMDAUDIO_DECODER)        += vmdav.o
OBJS-$(CONFIG_VMDVIDEO_DECODER)        += vmdav.o
OBJS-$(CONFIG_VMNC_DECODER)            += vmnc.o
OBJS-$(CONFIG_VORBIS_DECODER)          += vorbisdec.o vorbis.o \
                                          vorbis_data.o xiph.o
OBJS-$(CONFIG_VORBIS_ENCODER)          += vorbisenc.o vorbis.o \
                                          vorbis_data.o
OBJS-$(CONFIG_VP3_DECODER)             += vp3.o
OBJS-$(CONFIG_VP5_DECODER)             += vp5.o vp56.o vp56data.o vp56dsp.o \
                                          vp56rac.o
OBJS-$(CONFIG_VP6_DECODER)             += vp6.o vp56.o vp56data.o vp56dsp.o \
                                          vp6dsp.o vp56rac.o
OBJS-$(CONFIG_VP8_DECODER)             += vp8.o vp8dsp.o vp56rac.o
OBJS-$(CONFIG_VQA_DECODER)             += vqavideo.o
OBJS-$(CONFIG_WAVPACK_DECODER)         += wavpack.o
OBJS-$(CONFIG_WMALOSSLESS_DECODER)     += wmalosslessdec.o wma_common.o
OBJS-$(CONFIG_WMAPRO_DECODER)          += wmaprodec.o wma.o wma_common.o
OBJS-$(CONFIG_WMAV1_DECODER)           += wmadec.o wma.o wma_common.o aactab.o
OBJS-$(CONFIG_WMAV1_ENCODER)           += wmaenc.o wma.o wma_common.o aactab.o
OBJS-$(CONFIG_WMAV2_DECODER)           += wmadec.o wma.o wma_common.o aactab.o
OBJS-$(CONFIG_WMAV2_ENCODER)           += wmaenc.o wma.o wma_common.o aactab.o
OBJS-$(CONFIG_WMAVOICE_DECODER)        += wmavoice.o \
                                          celp_math.o celp_filters.o \
                                          acelp_vectors.o acelp_filters.o
OBJS-$(CONFIG_WMV1_DECODER)            += msmpeg4.o msmpeg4data.o
OBJS-$(CONFIG_WMV2_DECODER)            += wmv2dec.o wmv2.o        \
                                          msmpeg4.o msmpeg4data.o \
                                          intrax8.o intrax8dsp.o
OBJS-$(CONFIG_WMV2_ENCODER)            += wmv2enc.o wmv2.o \
                                          msmpeg4.o msmpeg4enc.o msmpeg4data.o \
                                          mpeg4videodec.o ituh263dec.o h263dec.o
OBJS-$(CONFIG_WNV1_DECODER)            += wnv1.o
OBJS-$(CONFIG_WS_SND1_DECODER)         += ws-snd1.o
OBJS-$(CONFIG_XAN_DPCM_DECODER)        += dpcm.o
OBJS-$(CONFIG_XAN_WC3_DECODER)         += xan.o
OBJS-$(CONFIG_XAN_WC4_DECODER)         += xxan.o
OBJS-$(CONFIG_XBIN_DECODER)            += bintext.o cga_data.o
OBJS-$(CONFIG_XBM_DECODER)             += xbmdec.o
OBJS-$(CONFIG_XBM_ENCODER)             += xbmenc.o
OBJS-$(CONFIG_XL_DECODER)              += xl.o
OBJS-$(CONFIG_XSUB_DECODER)            += xsubdec.o
OBJS-$(CONFIG_XSUB_ENCODER)            += xsubenc.o
OBJS-$(CONFIG_XWD_DECODER)             += xwddec.o
OBJS-$(CONFIG_XWD_ENCODER)             += xwdenc.o
OBJS-$(CONFIG_Y41P_DECODER)            += y41pdec.o
OBJS-$(CONFIG_Y41P_ENCODER)            += y41penc.o
OBJS-$(CONFIG_YOP_DECODER)             += yop.o
OBJS-$(CONFIG_YUV4_DECODER)            += yuv4dec.o
OBJS-$(CONFIG_YUV4_ENCODER)            += yuv4enc.o
OBJS-$(CONFIG_ZEROCODEC_DECODER)       += zerocodec.o
OBJS-$(CONFIG_ZLIB_DECODER)            += lcldec.o
OBJS-$(CONFIG_ZLIB_ENCODER)            += lclenc.o
OBJS-$(CONFIG_ZMBV_DECODER)            += zmbv.o
OBJS-$(CONFIG_ZMBV_ENCODER)            += zmbvenc.o

# (AD)PCM decoders/encoders
OBJS-$(CONFIG_PCM_ALAW_DECODER)           += pcm.o
OBJS-$(CONFIG_PCM_ALAW_ENCODER)           += pcm.o
OBJS-$(CONFIG_PCM_BLURAY_DECODER)         += pcm-mpeg.o
OBJS-$(CONFIG_PCM_DVD_DECODER)            += pcm.o
OBJS-$(CONFIG_PCM_DVD_ENCODER)            += pcm.o
OBJS-$(CONFIG_PCM_F32BE_DECODER)          += pcm.o
OBJS-$(CONFIG_PCM_F32BE_ENCODER)          += pcm.o
OBJS-$(CONFIG_PCM_F32LE_DECODER)          += pcm.o
OBJS-$(CONFIG_PCM_F32LE_ENCODER)          += pcm.o
OBJS-$(CONFIG_PCM_F64BE_DECODER)          += pcm.o
OBJS-$(CONFIG_PCM_F64BE_ENCODER)          += pcm.o
OBJS-$(CONFIG_PCM_F64LE_DECODER)          += pcm.o
OBJS-$(CONFIG_PCM_F64LE_ENCODER)          += pcm.o
OBJS-$(CONFIG_PCM_LXF_DECODER)            += pcm.o
OBJS-$(CONFIG_PCM_MULAW_DECODER)          += pcm.o
OBJS-$(CONFIG_PCM_MULAW_ENCODER)          += pcm.o
OBJS-$(CONFIG_PCM_S8_DECODER)             += pcm.o
OBJS-$(CONFIG_PCM_S8_ENCODER)             += pcm.o
OBJS-$(CONFIG_PCM_S8_PLANAR_DECODER)      += 8svx.o
OBJS-$(CONFIG_PCM_S16BE_DECODER)          += pcm.o
OBJS-$(CONFIG_PCM_S16BE_ENCODER)          += pcm.o
OBJS-$(CONFIG_PCM_S16LE_DECODER)          += pcm.o
OBJS-$(CONFIG_PCM_S16LE_ENCODER)          += pcm.o
OBJS-$(CONFIG_PCM_S16LE_PLANAR_DECODER)   += pcm.o
OBJS-$(CONFIG_PCM_S24BE_DECODER)          += pcm.o
OBJS-$(CONFIG_PCM_S24BE_ENCODER)          += pcm.o
OBJS-$(CONFIG_PCM_S24DAUD_DECODER)        += pcm.o
OBJS-$(CONFIG_PCM_S24DAUD_ENCODER)        += pcm.o
OBJS-$(CONFIG_PCM_S24LE_DECODER)          += pcm.o
OBJS-$(CONFIG_PCM_S24LE_ENCODER)          += pcm.o
OBJS-$(CONFIG_PCM_S32BE_DECODER)          += pcm.o
OBJS-$(CONFIG_PCM_S32BE_ENCODER)          += pcm.o
OBJS-$(CONFIG_PCM_S32LE_DECODER)          += pcm.o
OBJS-$(CONFIG_PCM_S32LE_ENCODER)          += pcm.o
OBJS-$(CONFIG_PCM_U8_DECODER)             += pcm.o
OBJS-$(CONFIG_PCM_U8_ENCODER)             += pcm.o
OBJS-$(CONFIG_PCM_U16BE_DECODER)          += pcm.o
OBJS-$(CONFIG_PCM_U16BE_ENCODER)          += pcm.o
OBJS-$(CONFIG_PCM_U16LE_DECODER)          += pcm.o
OBJS-$(CONFIG_PCM_U16LE_ENCODER)          += pcm.o
OBJS-$(CONFIG_PCM_U24BE_DECODER)          += pcm.o
OBJS-$(CONFIG_PCM_U24BE_ENCODER)          += pcm.o
OBJS-$(CONFIG_PCM_U24LE_DECODER)          += pcm.o
OBJS-$(CONFIG_PCM_U24LE_ENCODER)          += pcm.o
OBJS-$(CONFIG_PCM_U32BE_DECODER)          += pcm.o
OBJS-$(CONFIG_PCM_U32BE_ENCODER)          += pcm.o
OBJS-$(CONFIG_PCM_U32LE_DECODER)          += pcm.o
OBJS-$(CONFIG_PCM_U32LE_ENCODER)          += pcm.o
OBJS-$(CONFIG_PCM_ZORK_DECODER)           += pcm.o

OBJS-$(CONFIG_ADPCM_4XM_DECODER)          += adpcm.o adpcm_data.o
OBJS-$(CONFIG_ADPCM_ADX_DECODER)          += adxdec.o adx.o
OBJS-$(CONFIG_ADPCM_ADX_ENCODER)          += adxenc.o adx.o
OBJS-$(CONFIG_ADPCM_CT_DECODER)           += adpcm.o adpcm_data.o
OBJS-$(CONFIG_ADPCM_EA_DECODER)           += adpcm.o adpcm_data.o
OBJS-$(CONFIG_ADPCM_EA_MAXIS_XA_DECODER)  += adpcm.o adpcm_data.o
OBJS-$(CONFIG_ADPCM_EA_R1_DECODER)        += adpcm.o adpcm_data.o
OBJS-$(CONFIG_ADPCM_EA_R2_DECODER)        += adpcm.o adpcm_data.o
OBJS-$(CONFIG_ADPCM_EA_R3_DECODER)        += adpcm.o adpcm_data.o
OBJS-$(CONFIG_ADPCM_EA_XAS_DECODER)       += adpcm.o adpcm_data.o
OBJS-$(CONFIG_ADPCM_G722_DECODER)         += g722.o g722dec.o
OBJS-$(CONFIG_ADPCM_G722_ENCODER)         += g722.o g722enc.o
OBJS-$(CONFIG_ADPCM_G726_DECODER)         += g726.o
OBJS-$(CONFIG_ADPCM_G726_ENCODER)         += g726.o
OBJS-$(CONFIG_ADPCM_IMA_AMV_DECODER)      += adpcm.o adpcm_data.o
OBJS-$(CONFIG_ADPCM_IMA_APC_DECODER)      += adpcm.o adpcm_data.o
OBJS-$(CONFIG_ADPCM_IMA_DK3_DECODER)      += adpcm.o adpcm_data.o
OBJS-$(CONFIG_ADPCM_IMA_DK4_DECODER)      += adpcm.o adpcm_data.o
OBJS-$(CONFIG_ADPCM_IMA_EA_EACS_DECODER)  += adpcm.o adpcm_data.o
OBJS-$(CONFIG_ADPCM_IMA_EA_SEAD_DECODER)  += adpcm.o adpcm_data.o
OBJS-$(CONFIG_ADPCM_IMA_ISS_DECODER)      += adpcm.o adpcm_data.o
OBJS-$(CONFIG_ADPCM_IMA_QT_DECODER)       += adpcm.o adpcm_data.o
OBJS-$(CONFIG_ADPCM_IMA_QT_ENCODER)       += adpcmenc.o adpcm_data.o
OBJS-$(CONFIG_ADPCM_IMA_SMJPEG_DECODER)   += adpcm.o adpcm_data.o
OBJS-$(CONFIG_ADPCM_IMA_WAV_DECODER)      += adpcm.o adpcm_data.o
OBJS-$(CONFIG_ADPCM_IMA_WAV_ENCODER)      += adpcmenc.o adpcm_data.o
OBJS-$(CONFIG_ADPCM_IMA_WS_DECODER)       += adpcm.o adpcm_data.o
OBJS-$(CONFIG_ADPCM_MS_DECODER)           += adpcm.o adpcm_data.o
OBJS-$(CONFIG_ADPCM_MS_ENCODER)           += adpcmenc.o adpcm_data.o
OBJS-$(CONFIG_ADPCM_SBPRO_2_DECODER)      += adpcm.o adpcm_data.o
OBJS-$(CONFIG_ADPCM_SBPRO_3_DECODER)      += adpcm.o adpcm_data.o
OBJS-$(CONFIG_ADPCM_SBPRO_4_DECODER)      += adpcm.o adpcm_data.o
OBJS-$(CONFIG_ADPCM_SWF_DECODER)          += adpcm.o adpcm_data.o
OBJS-$(CONFIG_ADPCM_SWF_ENCODER)          += adpcmenc.o adpcm_data.o
OBJS-$(CONFIG_ADPCM_THP_DECODER)          += adpcm.o adpcm_data.o
OBJS-$(CONFIG_ADPCM_XA_DECODER)           += adpcm.o adpcm_data.o
OBJS-$(CONFIG_ADPCM_YAMAHA_DECODER)       += adpcm.o adpcm_data.o
OBJS-$(CONFIG_ADPCM_YAMAHA_ENCODER)       += adpcmenc.o adpcm_data.o
OBJS-$(CONFIG_VIMA_DECODER)               += vima.o adpcm_data.o

# libavformat dependencies
OBJS-$(CONFIG_ADTS_MUXER)              += mpeg4audio.o
OBJS-$(CONFIG_ADX_DEMUXER)             += adx.o
OBJS-$(CONFIG_CAF_DEMUXER)             += mpeg4audio.o mpegaudiodata.o  \
                                          ac3tab.o
OBJS-$(CONFIG_DV_DEMUXER)              += dv_profile.o
OBJS-$(CONFIG_DV_MUXER)                += dv_profile.o timecode.o
OBJS-$(CONFIG_FLAC_DEMUXER)            += flac.o flacdata.o vorbis_data.o \
                                          vorbis_parser.o xiph.o
OBJS-$(CONFIG_FLAC_MUXER)              += flac.o flacdata.o vorbis_data.o
OBJS-$(CONFIG_FLV_DEMUXER)             += mpeg4audio.o
OBJS-$(CONFIG_GXF_DEMUXER)             += mpeg12data.o
OBJS-$(CONFIG_IFF_DEMUXER)             += iff.o
OBJS-$(CONFIG_ISMV_MUXER)              += mpeg4audio.o mpegaudiodata.o
OBJS-$(CONFIG_LATM_MUXER)              += mpeg4audio.o
OBJS-$(CONFIG_MATROSKA_AUDIO_MUXER)    += xiph.o mpeg4audio.o vorbis_data.o \
                                          flac.o flacdata.o
OBJS-$(CONFIG_MATROSKA_DEMUXER)        += mpeg4audio.o mpegaudiodata.o
OBJS-$(CONFIG_MATROSKA_MUXER)          += mpeg4audio.o mpegaudiodata.o  \
                                          flac.o flacdata.o vorbis_data.o xiph.o
OBJS-$(CONFIG_MP2_MUXER)               += mpegaudiodata.o mpegaudiodecheader.o
OBJS-$(CONFIG_MP3_MUXER)               += mpegaudiodata.o mpegaudiodecheader.o
OBJS-$(CONFIG_MOV_DEMUXER)             += mpeg4audio.o mpegaudiodata.o ac3tab.o timecode.o
OBJS-$(CONFIG_MOV_MUXER)               += mpeg4audio.o mpegaudiodata.o
OBJS-$(CONFIG_MPEGTS_MUXER)            += mpeg4audio.o
OBJS-$(CONFIG_MPEGTS_DEMUXER)          += mpeg4audio.o mpegaudiodata.o
OBJS-$(CONFIG_MXF_MUXER)               += timecode.o
OBJS-$(CONFIG_NUT_MUXER)               += mpegaudiodata.o
OBJS-$(CONFIG_OGG_DEMUXER)             += xiph.o flac.o flacdata.o     \
                                          mpeg12data.o vorbis_parser.o \
                                          dirac.o vorbis_data.o
OBJS-$(CONFIG_OGG_MUXER)               += xiph.o flac.o flacdata.o \
                                          vorbis_data.o
OBJS-$(CONFIG_RTP_MUXER)               += mpeg4audio.o xiph.o
OBJS-$(CONFIG_SPDIF_DEMUXER)           += aacadtsdec.o mpeg4audio.o
OBJS-$(CONFIG_SPDIF_MUXER)             += dca.o
OBJS-$(CONFIG_WEBM_MUXER)              += mpeg4audio.o mpegaudiodata.o  \
                                          xiph.o flac.o flacdata.o \
                                          vorbis_data.o
OBJS-$(CONFIG_WTV_DEMUXER)             += mpeg4audio.o mpegaudiodata.o

# external codec libraries
OBJS-$(CONFIG_LIBAACPLUS_ENCODER)         += libaacplus.o
OBJS-$(CONFIG_LIBCELT_DECODER)            += libcelt_dec.o
OBJS-$(CONFIG_LIBFAAC_ENCODER)            += libfaac.o audio_frame_queue.o
OBJS-$(CONFIG_LIBFDK_AAC_ENCODER)         += libfdk-aacenc.o audio_frame_queue.o
OBJS-$(CONFIG_LIBGSM_DECODER)             += libgsm.o
OBJS-$(CONFIG_LIBGSM_ENCODER)             += libgsm.o
OBJS-$(CONFIG_LIBGSM_MS_DECODER)          += libgsm.o
OBJS-$(CONFIG_LIBGSM_MS_ENCODER)          += libgsm.o
OBJS-$(CONFIG_LIBILBC_DECODER)            += libilbc.o
OBJS-$(CONFIG_LIBILBC_ENCODER)            += libilbc.o
OBJS-$(CONFIG_LIBMP3LAME_ENCODER)         += libmp3lame.o mpegaudiodecheader.o \
                                             audio_frame_queue.o
OBJS-$(CONFIG_LIBOPENCORE_AMRNB_DECODER)  += libopencore-amr.o \
                                             audio_frame_queue.o
OBJS-$(CONFIG_LIBOPENCORE_AMRNB_ENCODER)  += libopencore-amr.o \
                                             audio_frame_queue.o
OBJS-$(CONFIG_LIBOPENCORE_AMRWB_DECODER)  += libopencore-amr.o
OBJS-$(CONFIG_LIBOPENJPEG_DECODER)        += libopenjpegdec.o
OBJS-$(CONFIG_LIBOPENJPEG_ENCODER)        += libopenjpegenc.o
OBJS-$(CONFIG_LIBOPUS_DECODER)            += libopus_dec.o vorbis_data.o
OBJS-$(CONFIG_LIBSCHROEDINGER_DECODER)    += libschroedingerdec.o \
                                             libschroedinger.o
OBJS-$(CONFIG_LIBSCHROEDINGER_ENCODER)    += libschroedingerenc.o \
                                             libschroedinger.o
OBJS-$(CONFIG_LIBSPEEX_DECODER)           += libspeexdec.o
OBJS-$(CONFIG_LIBSPEEX_ENCODER)           += libspeexenc.o audio_frame_queue.o
OBJS-$(CONFIG_LIBSTAGEFRIGHT_H264_DECODER)+= libstagefright.o
OBJS-$(CONFIG_LIBTHEORA_ENCODER)          += libtheoraenc.o
OBJS-$(CONFIG_LIBTWOLAME_ENCODER)         += libtwolame.o
OBJS-$(CONFIG_LIBUTVIDEO_DECODER)         += libutvideodec.o
OBJS-$(CONFIG_LIBUTVIDEO_ENCODER)         += libutvideoenc.o
OBJS-$(CONFIG_LIBVO_AACENC_ENCODER)       += libvo-aacenc.o mpeg4audio.o \
                                             audio_frame_queue.o
OBJS-$(CONFIG_LIBVO_AMRWBENC_ENCODER)     += libvo-amrwbenc.o
OBJS-$(CONFIG_LIBVORBIS_DECODER)          += libvorbisdec.o
OBJS-$(CONFIG_LIBVORBIS_ENCODER)          += libvorbisenc.o audio_frame_queue.o \
                                             vorbis_data.o vorbis_parser.o xiph.o
OBJS-$(CONFIG_LIBVPX_DECODER)             += libvpxdec.o
OBJS-$(CONFIG_LIBVPX_ENCODER)             += libvpxenc.o
OBJS-$(CONFIG_LIBX264_ENCODER)            += libx264.o
OBJS-$(CONFIG_LIBXAVS_ENCODER)            += libxavs.o
OBJS-$(CONFIG_LIBXVID_ENCODER)            += libxvid.o

# parsers
OBJS-$(CONFIG_AAC_PARSER)              += aac_parser.o aac_ac3_parser.o \
                                          aacadtsdec.o mpeg4audio.o
OBJS-$(CONFIG_AC3_PARSER)              += ac3_parser.o ac3tab.o \
                                          aac_ac3_parser.o
OBJS-$(CONFIG_ADX_PARSER)              += adx_parser.o adx.o
OBJS-$(CONFIG_BMP_PARSER)              += bmp_parser.o
OBJS-$(CONFIG_CAVSVIDEO_PARSER)        += cavs_parser.o
OBJS-$(CONFIG_COOK_PARSER)             += cook_parser.o
OBJS-$(CONFIG_DCA_PARSER)              += dca_parser.o dca.o
OBJS-$(CONFIG_DIRAC_PARSER)            += dirac_parser.o
OBJS-$(CONFIG_DNXHD_PARSER)            += dnxhd_parser.o
OBJS-$(CONFIG_DVBSUB_PARSER)           += dvbsub_parser.o
OBJS-$(CONFIG_DVDSUB_PARSER)           += dvdsub_parser.o
OBJS-$(CONFIG_FLAC_PARSER)             += flac_parser.o flacdata.o flac.o \
                                          vorbis_data.o
OBJS-$(CONFIG_GSM_PARSER)              += gsm_parser.o
OBJS-$(CONFIG_H261_PARSER)             += h261_parser.o
OBJS-$(CONFIG_H263_PARSER)             += h263_parser.o
OBJS-$(CONFIG_H264_PARSER)             += h264_parser.o h264.o            \
                                          cabac.o                         \
                                          h264_refs.o h264_sei.o h264_direct.o \
                                          h264_loopfilter.o h264_cabac.o \
                                          h264_cavlc.o h264_ps.o \
                                          error_resilience.o
OBJS-$(CONFIG_AAC_LATM_PARSER)         += latm_parser.o
OBJS-$(CONFIG_MJPEG_PARSER)            += mjpeg_parser.o
OBJS-$(CONFIG_MLP_PARSER)              += mlp_parser.o mlp.o
OBJS-$(CONFIG_MPEG4VIDEO_PARSER)       += mpeg4video_parser.o h263.o \
                                          error_resilience.o \
                                          mpeg4videodec.o mpeg4video.o \
                                          ituh263dec.o h263dec.o
OBJS-$(CONFIG_PNG_PARSER)              += png_parser.o
OBJS-$(CONFIG_MPEGAUDIO_PARSER)        += mpegaudio_parser.o \
                                          mpegaudiodecheader.o mpegaudiodata.o
OBJS-$(CONFIG_MPEGVIDEO_PARSER)        += mpegvideo_parser.o    \
                                          mpeg12.o mpeg12data.o \
                                          error_resilience.o
OBJS-$(CONFIG_PNM_PARSER)              += pnm_parser.o pnm.o
OBJS-$(CONFIG_RV30_PARSER)             += rv34_parser.o
OBJS-$(CONFIG_RV40_PARSER)             += rv34_parser.o
OBJS-$(CONFIG_VC1_PARSER)              += vc1_parser.o vc1.o vc1data.o \
                                          msmpeg4.o msmpeg4data.o mpeg4video.o \
                                          h263.o error_resilience.o
OBJS-$(CONFIG_VORBIS_PARSER)           += vorbis_parser.o xiph.o
OBJS-$(CONFIG_VP3_PARSER)              += vp3_parser.o
OBJS-$(CONFIG_VP8_PARSER)              += vp8_parser.o

# bitstream filters
OBJS-$(CONFIG_AAC_ADTSTOASC_BSF)          += aac_adtstoasc_bsf.o aacadtsdec.o \
                                             mpeg4audio.o
OBJS-$(CONFIG_CHOMP_BSF)                  += chomp_bsf.o
OBJS-$(CONFIG_DUMP_EXTRADATA_BSF)         += dump_extradata_bsf.o
OBJS-$(CONFIG_H264_MP4TOANNEXB_BSF)       += h264_mp4toannexb_bsf.o
OBJS-$(CONFIG_IMX_DUMP_HEADER_BSF)        += imx_dump_header_bsf.o
OBJS-$(CONFIG_MJPEG2JPEG_BSF)             += mjpeg2jpeg_bsf.o mjpeg.o
OBJS-$(CONFIG_MJPEGA_DUMP_HEADER_BSF)     += mjpega_dump_header_bsf.o
OBJS-$(CONFIG_MOV2TEXTSUB_BSF)            += movsub_bsf.o
OBJS-$(CONFIG_MP3_HEADER_COMPRESS_BSF)    += mp3_header_compress_bsf.o
OBJS-$(CONFIG_MP3_HEADER_DECOMPRESS_BSF)  += mp3_header_decompress_bsf.o \
                                             mpegaudiodata.o
OBJS-$(CONFIG_NOISE_BSF)                  += noise_bsf.o
OBJS-$(CONFIG_REMOVE_EXTRADATA_BSF)       += remove_extradata_bsf.o
OBJS-$(CONFIG_TEXT2MOVSUB_BSF)            += movsub_bsf.o

# thread libraries
OBJS-$(HAVE_PTHREADS)                  += pthread.o frame_thread_encoder.o
OBJS-$(HAVE_W32THREADS)                += pthread.o frame_thread_encoder.o
OBJS-$(HAVE_OS2THREADS)                += pthread.o frame_thread_encoder.o

# inverse.o contains the ff_inverse table definition, which is used by
# the FASTDIV macro (from libavutil); since referencing the external
# table has a negative effect on performance, copy it in libavcodec as
# well.
OBJS-$(!CONFIG_SMALL)                  += inverse.o

SKIPHEADERS                            += %_tablegen.h                  \
                                          %_tables.h                    \
                                          aac_tablegen_decl.h           \
                                          fft-internal.h                \
                                          old_codec_ids.h               \
                                          tableprint.h                  \
                                          $(ARCH)/vp56_arith.h          \

SKIPHEADERS-$(CONFIG_DXVA2)            += dxva2.h dxva2_internal.h
SKIPHEADERS-$(CONFIG_LIBSCHROEDINGER)  += libschroedinger.h
SKIPHEADERS-$(CONFIG_LIBUTVIDEO)       += libutvideo.h
SKIPHEADERS-$(CONFIG_MPEG_XVMC_DECODER) += xvmc.h
SKIPHEADERS-$(CONFIG_VAAPI)            += vaapi_internal.h
SKIPHEADERS-$(CONFIG_VDA)              += vda.h
SKIPHEADERS-$(CONFIG_VDPAU)            += vdpau.h
SKIPHEADERS-$(HAVE_OS2THREADS)         += os2threads.h
SKIPHEADERS-$(HAVE_W32THREADS)         += w32pthreads.h

TESTPROGS = cabac                                                       \
            dct                                                         \
            fft                                                         \
            fft-fixed                                                   \
            golomb                                                      \
            iirfilter                                                   \
            rangecoder                                                  \
            raw                                                         \
            snowenc                                                     \

TESTPROGS-$(HAVE_MMX) += motion
TESTOBJS = dctref.o

HOSTPROGS = aac_tablegen                                                \
            aacps_tablegen                                              \
            cbrt_tablegen                                               \
            cos_tablegen                                                \
            dv_tablegen                                                 \
            motionpixels_tablegen                                       \
            mpegaudio_tablegen                                          \
            pcm_tablegen                                                \
            qdm2_tablegen                                               \
            sinewin_tablegen                                            \

CLEANFILES = *_tables.c *_tables.h *_tablegen$(HOSTEXESUF)

$(SUBDIR)dct-test$(EXESUF): $(SUBDIR)dctref.o $(SUBDIR)aandcttab.o

TRIG_TABLES  = cos cos_fixed sin
TRIG_TABLES := $(TRIG_TABLES:%=$(SUBDIR)%_tables.c)

$(TRIG_TABLES): $(SUBDIR)%_tables.c: $(SUBDIR)cos_tablegen$(HOSTEXESUF)
	$(M)./$< $* > $@

ifdef CONFIG_SMALL
$(SUBDIR)%_tablegen$(HOSTEXESUF): HOSTCFLAGS += -DCONFIG_SMALL=1
else
$(SUBDIR)%_tablegen$(HOSTEXESUF): HOSTCFLAGS += -DCONFIG_SMALL=0
endif

GEN_HEADERS = cbrt_tables.h aacps_tables.h aac_tables.h dv_tables.h     \
              sinewin_tables.h mpegaudio_tables.h motionpixels_tables.h \
              pcm_tables.h qdm2_tables.h
GEN_HEADERS := $(addprefix $(SUBDIR), $(GEN_HEADERS))

$(GEN_HEADERS): $(SUBDIR)%_tables.h: $(SUBDIR)%_tablegen$(HOSTEXESUF)
	$(M)./$< > $@

ifdef CONFIG_HARDCODED_TABLES
$(SUBDIR)aacdec.o: $(SUBDIR)cbrt_tables.h
$(SUBDIR)aacps.o: $(SUBDIR)aacps_tables.h
$(SUBDIR)aactab.o: $(SUBDIR)aac_tables.h
$(SUBDIR)dv.o: $(SUBDIR)dv_tables.h
$(SUBDIR)sinewin.o: $(SUBDIR)sinewin_tables.h
$(SUBDIR)mpegaudiodec.o: $(SUBDIR)mpegaudio_tables.h
$(SUBDIR)mpegaudiodec_float.o: $(SUBDIR)mpegaudio_tables.h
$(SUBDIR)motionpixels.o: $(SUBDIR)motionpixels_tables.h
$(SUBDIR)pcm.o: $(SUBDIR)pcm_tables.h
$(SUBDIR)qdm2.o: $(SUBDIR)qdm2_tables.h
endif<|MERGE_RESOLUTION|>--- conflicted
+++ resolved
@@ -198,15 +198,8 @@
 OBJS-$(CONFIG_GIF_ENCODER)             += gif.o lzwenc.o
 OBJS-$(CONFIG_GSM_DECODER)             += gsmdec.o gsmdec_data.o msgsmdec.o
 OBJS-$(CONFIG_GSM_MS_DECODER)          += gsmdec.o gsmdec_data.o msgsmdec.o
-<<<<<<< HEAD
 OBJS-$(CONFIG_H261_DECODER)            += h261dec.o h261.o h261data.o error_resilience.o
-OBJS-$(CONFIG_H261_ENCODER)            += h261enc.o h261.o h261data.o  \
-                                          mpegvideo_enc.o motion_est.o \
-                                          ratecontrol.o mpeg12data.o
-=======
-OBJS-$(CONFIG_H261_DECODER)            += h261dec.o h261.o error_resilience.o
-OBJS-$(CONFIG_H261_ENCODER)            += h261enc.o h261.o
->>>>>>> 0d230e93
+OBJS-$(CONFIG_H261_ENCODER)            += h261enc.o h261.o h261data.o
 OBJS-$(CONFIG_H263_DECODER)            += h263dec.o h263.o ituh263dec.o        \
                                           mpeg4video.o mpeg4videodec.o flvdec.o\
                                           intelh263dec.o  error_resilience.o
@@ -297,27 +290,15 @@
 OBJS-$(CONFIG_MPEG_XVMC_DECODER)       += mpegvideo_xvmc.o
 OBJS-$(CONFIG_MPEG1VIDEO_DECODER)      += mpeg12.o mpeg12data.o \
                                           error_resilience.o
-<<<<<<< HEAD
-OBJS-$(CONFIG_MPEG1VIDEO_ENCODER)      += mpeg12enc.o mpegvideo_enc.o \
+OBJS-$(CONFIG_MPEG1VIDEO_ENCODER)      += mpeg12enc.o mpeg12.o          \
                                           timecode.o                  \
-                                          motion_est.o ratecontrol.o  \
-                                          mpeg12.o mpeg12data.o       \
-=======
-OBJS-$(CONFIG_MPEG1VIDEO_ENCODER)      += mpeg12enc.o mpeg12.o          \
->>>>>>> 0d230e93
                                           error_resilience.o
 OBJS-$(CONFIG_MPEG2_DXVA2_HWACCEL)     += dxva2_mpeg2.o
 OBJS-$(CONFIG_MPEG2_VAAPI_HWACCEL)     += vaapi_mpeg2.o
 OBJS-$(CONFIG_MPEG2VIDEO_DECODER)      += mpeg12.o mpeg12data.o \
                                           error_resilience.o
-<<<<<<< HEAD
-OBJS-$(CONFIG_MPEG2VIDEO_ENCODER)      += mpeg12enc.o mpegvideo_enc.o \
+OBJS-$(CONFIG_MPEG2VIDEO_ENCODER)      += mpeg12enc.o mpeg12.o          \
                                           timecode.o                  \
-                                          motion_est.o ratecontrol.o  \
-                                          mpeg12.o mpeg12data.o       \
-=======
-OBJS-$(CONFIG_MPEG2VIDEO_ENCODER)      += mpeg12enc.o mpeg12.o          \
->>>>>>> 0d230e93
                                           error_resilience.o
 OBJS-$(CONFIG_MPEG4_VAAPI_HWACCEL)     += vaapi_mpeg4.o
 OBJS-$(CONFIG_MSMPEG4V1_DECODER)       += msmpeg4.o msmpeg4data.o
