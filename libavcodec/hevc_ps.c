/*
 * HEVC Parameter Set decoding
 *
 * Copyright (C) 2012 - 2103 Guillaume Martres
 * Copyright (C) 2012 - 2103 Mickael Raulet
 * Copyright (C) 2012 - 2013 Gildas Cocherel
 * Copyright (C) 2013 Vittorio Giovara
 *
 * This file is part of FFmpeg.
 *
 * FFmpeg is free software; you can redistribute it and/or
 * modify it under the terms of the GNU Lesser General Public
 * License as published by the Free Software Foundation; either
 * version 2.1 of the License, or (at your option) any later version.
 *
 * FFmpeg is distributed in the hope that it will be useful,
 * but WITHOUT ANY WARRANTY; without even the implied warranty of
 * MERCHANTABILITY or FITNESS FOR A PARTICULAR PURPOSE.  See the GNU
 * Lesser General Public License for more details.
 *
 * You should have received a copy of the GNU Lesser General Public
 * License along with FFmpeg; if not, write to the Free Software
 * Foundation, Inc., 51 Franklin Street, Fifth Floor, Boston, MA 02110-1301 USA
 */

#include "libavutil/imgutils.h"
#include "golomb.h"
#include "hevc.h"

static const uint8_t default_scaling_list_intra[] = {
    16, 16, 16, 16, 17, 18, 21, 24,
    16, 16, 16, 16, 17, 19, 22, 25,
    16, 16, 17, 18, 20, 22, 25, 29,
    16, 16, 18, 21, 24, 27, 31, 36,
    17, 17, 20, 24, 30, 35, 41, 47,
    18, 19, 22, 27, 35, 44, 54, 65,
    21, 22, 25, 31, 41, 54, 70, 88,
    24, 25, 29, 36, 47, 65, 88, 115
};

static const uint8_t default_scaling_list_inter[] = {
    16, 16, 16, 16, 17, 18, 20, 24,
    16, 16, 16, 17, 18, 20, 24, 25,
    16, 16, 17, 18, 20, 24, 25, 28,
    16, 17, 18, 20, 24, 25, 28, 33,
    17, 18, 20, 24, 25, 28, 33, 41,
    18, 20, 24, 25, 28, 33, 41, 54,
    20, 24, 25, 28, 33, 41, 54, 71,
    24, 25, 28, 33, 41, 54, 71, 91
};

static const AVRational vui_sar[] = {
    {  0,   1 },
    {  1,   1 },
    { 12,  11 },
    { 10,  11 },
    { 16,  11 },
    { 40,  33 },
    { 24,  11 },
    { 20,  11 },
    { 32,  11 },
    { 80,  33 },
    { 18,  11 },
    { 15,  11 },
    { 64,  33 },
    { 160, 99 },
    {  4,   3 },
    {  3,   2 },
    {  2,   1 },
};

int ff_hevc_decode_short_term_rps(HEVCContext *s, ShortTermRPS *rps,
                                  const HEVCSPS *sps, int is_slice_header)
{
    HEVCLocalContext *lc = s->HEVClc;
    uint8_t rps_predict = 0;
    int delta_poc;
    int k0 = 0;
    int k1 = 0;
    int k  = 0;
    int i;

    GetBitContext *gb = &lc->gb;

    if (rps != sps->st_rps && sps->nb_st_rps)
        rps_predict = get_bits1(gb);

    if (rps_predict) {
        const ShortTermRPS *rps_ridx;
        int delta_rps, abs_delta_rps;
        uint8_t use_delta_flag = 0;
        uint8_t delta_rps_sign;

        if (is_slice_header) {
            unsigned int delta_idx = get_ue_golomb_long(gb) + 1;
            if (delta_idx > sps->nb_st_rps) {
                av_log(s->avctx, AV_LOG_ERROR,
                       "Invalid value of delta_idx in slice header RPS: %d > %d.\n",
                       delta_idx, sps->nb_st_rps);
                return AVERROR_INVALIDDATA;
            }
            rps_ridx = &sps->st_rps[sps->nb_st_rps - delta_idx];
        } else
            rps_ridx = &sps->st_rps[rps - sps->st_rps - 1];

        delta_rps_sign = get_bits1(gb);
        abs_delta_rps  = get_ue_golomb_long(gb) + 1;
        delta_rps      = (1 - (delta_rps_sign << 1)) * abs_delta_rps;
        for (i = 0; i <= rps_ridx->num_delta_pocs; i++) {
            int used = rps->used[k] = get_bits1(gb);

            if (!used)
                use_delta_flag = get_bits1(gb);

            if (used || use_delta_flag) {
                if (i < rps_ridx->num_delta_pocs)
                    delta_poc = delta_rps + rps_ridx->delta_poc[i];
                else
                    delta_poc = delta_rps;
                rps->delta_poc[k] = delta_poc;
                if (delta_poc < 0)
                    k0++;
                else
                    k1++;
                k++;
            }
        }

        rps->num_delta_pocs    = k;
        rps->num_negative_pics = k0;
        // sort in increasing order (smallest first)
        if (rps->num_delta_pocs != 0) {
            int used, tmp;
            for (i = 1; i < rps->num_delta_pocs; i++) {
                delta_poc = rps->delta_poc[i];
                used      = rps->used[i];
                for (k = i - 1; k >= 0; k--) {
                    tmp = rps->delta_poc[k];
                    if (delta_poc < tmp) {
                        rps->delta_poc[k + 1] = tmp;
                        rps->used[k + 1]      = rps->used[k];
                        rps->delta_poc[k]     = delta_poc;
                        rps->used[k]          = used;
                    }
                }
            }
        }
        if ((rps->num_negative_pics >> 1) != 0) {
            int used;
            k = rps->num_negative_pics - 1;
            // flip the negative values to largest first
            for (i = 0; i < rps->num_negative_pics >> 1; i++) {
                delta_poc         = rps->delta_poc[i];
                used              = rps->used[i];
                rps->delta_poc[i] = rps->delta_poc[k];
                rps->used[i]      = rps->used[k];
                rps->delta_poc[k] = delta_poc;
                rps->used[k]      = used;
                k--;
            }
        }
    } else {
        unsigned int prev, nb_positive_pics;
        rps->num_negative_pics = get_ue_golomb_long(gb);
        nb_positive_pics       = get_ue_golomb_long(gb);

        if (rps->num_negative_pics >= MAX_REFS ||
            nb_positive_pics >= MAX_REFS) {
            av_log(s->avctx, AV_LOG_ERROR, "Too many refs in a short term RPS.\n");
            return AVERROR_INVALIDDATA;
        }

        rps->num_delta_pocs = rps->num_negative_pics + nb_positive_pics;
        if (rps->num_delta_pocs) {
            prev = 0;
            for (i = 0; i < rps->num_negative_pics; i++) {
                delta_poc = get_ue_golomb_long(gb) + 1;
                prev -= delta_poc;
                rps->delta_poc[i] = prev;
                rps->used[i]      = get_bits1(gb);
            }
            prev = 0;
            for (i = 0; i < nb_positive_pics; i++) {
                delta_poc = get_ue_golomb_long(gb) + 1;
                prev += delta_poc;
                rps->delta_poc[rps->num_negative_pics + i] = prev;
                rps->used[rps->num_negative_pics + i]      = get_bits1(gb);
            }
        }
    }
    return 0;
}


static void decode_profile_tier_level(HEVCContext *s, PTLCommon *ptl)
{
    int i;
    HEVCLocalContext *lc = s->HEVClc;
    GetBitContext *gb = &lc->gb;

    ptl->profile_space = get_bits(gb, 2);
    ptl->tier_flag     = get_bits1(gb);
    ptl->profile_idc   = get_bits(gb, 5);
    if (ptl->profile_idc == FF_PROFILE_HEVC_MAIN)
        av_log(s->avctx, AV_LOG_DEBUG, "Main profile bitstream\n");
    else if (ptl->profile_idc == FF_PROFILE_HEVC_MAIN_10)
        av_log(s->avctx, AV_LOG_DEBUG, "Main 10 profile bitstream\n");
    else if (ptl->profile_idc == FF_PROFILE_HEVC_MAIN_STILL_PICTURE)
        av_log(s->avctx, AV_LOG_DEBUG, "Main Still Picture profile bitstream\n");
    else
        av_log(s->avctx, AV_LOG_WARNING, "Unknown HEVC profile: %d\n", ptl->profile_idc);

    for (i = 0; i < 32; i++)
        ptl->profile_compatibility_flag[i] = get_bits1(gb);
    ptl->progressive_source_flag    = get_bits1(gb);
    ptl->interlaced_source_flag     = get_bits1(gb);
    ptl->non_packed_constraint_flag = get_bits1(gb);
    ptl->frame_only_constraint_flag = get_bits1(gb);

    skip_bits(gb, 16); // XXX_reserved_zero_44bits[0..15]
    skip_bits(gb, 16); // XXX_reserved_zero_44bits[16..31]
    skip_bits(gb, 12); // XXX_reserved_zero_44bits[32..43]
}

static void parse_ptl(HEVCContext *s, PTL *ptl, int max_num_sub_layers)
{
    int i;
    HEVCLocalContext *lc = s->HEVClc;
    GetBitContext *gb = &lc->gb;
    decode_profile_tier_level(s, &ptl->general_ptl);
    ptl->general_ptl.level_idc = get_bits(gb, 8);

    for (i = 0; i < max_num_sub_layers - 1; i++) {
        ptl->sub_layer_profile_present_flag[i] = get_bits1(gb);
        ptl->sub_layer_level_present_flag[i]   = get_bits1(gb);
    }
    if (max_num_sub_layers - 1> 0)
        for (i = max_num_sub_layers - 1; i < 8; i++)
            skip_bits(gb, 2); // reserved_zero_2bits[i]
    for (i = 0; i < max_num_sub_layers - 1; i++) {
        if (ptl->sub_layer_profile_present_flag[i])
            decode_profile_tier_level(s, &ptl->sub_layer_ptl[i]);
        if (ptl->sub_layer_level_present_flag[i])
            ptl->sub_layer_ptl[i].level_idc = get_bits(gb, 8);
    }
}

static void decode_sublayer_hrd(HEVCContext *s, unsigned int nb_cpb,
                                int subpic_params_present)
{
    GetBitContext *gb = &s->HEVClc->gb;
    int i;

    for (i = 0; i < nb_cpb; i++) {
        get_ue_golomb_long(gb); // bit_rate_value_minus1
        get_ue_golomb_long(gb); // cpb_size_value_minus1

        if (subpic_params_present) {
            get_ue_golomb_long(gb); // cpb_size_du_value_minus1
            get_ue_golomb_long(gb); // bit_rate_du_value_minus1
        }
        skip_bits1(gb); // cbr_flag
    }
}

static void decode_hrd(HEVCContext *s, int common_inf_present,
                       int max_sublayers)
{
    GetBitContext *gb = &s->HEVClc->gb;
    int nal_params_present = 0, vcl_params_present = 0;
    int subpic_params_present = 0;
    int i;

    if (common_inf_present) {
        nal_params_present = get_bits1(gb);
        vcl_params_present = get_bits1(gb);

        if (nal_params_present || vcl_params_present) {
            subpic_params_present = get_bits1(gb);

            if (subpic_params_present) {
                skip_bits(gb, 8); // tick_divisor_minus2
                skip_bits(gb, 5); // du_cpb_removal_delay_increment_length_minus1
                skip_bits(gb, 1); // sub_pic_cpb_params_in_pic_timing_sei_flag
                skip_bits(gb, 5); // dpb_output_delay_du_length_minus1
            }

            skip_bits(gb, 4); // bit_rate_scale
            skip_bits(gb, 4); // cpb_size_scale

            if (subpic_params_present)
                skip_bits(gb, 4);  // cpb_size_du_scale

            skip_bits(gb, 5); // initial_cpb_removal_delay_length_minus1
            skip_bits(gb, 5); // au_cpb_removal_delay_length_minus1
            skip_bits(gb, 5); // dpb_output_delay_length_minus1
        }
    }

    for (i = 0; i < max_sublayers; i++) {
        int low_delay = 0;
        unsigned int nb_cpb = 1;
        int fixed_rate = get_bits1(gb);

        if (!fixed_rate)
            fixed_rate = get_bits1(gb);

        if (fixed_rate)
            get_ue_golomb_long(gb);  // elemental_duration_in_tc_minus1
        else
            low_delay = get_bits1(gb);

        if (!low_delay)
            nb_cpb = get_ue_golomb_long(gb) + 1;

        if (nal_params_present)
            decode_sublayer_hrd(s, nb_cpb, subpic_params_present);
        if (vcl_params_present)
            decode_sublayer_hrd(s, nb_cpb, subpic_params_present);
    }
}

int ff_hevc_decode_nal_vps(HEVCContext *s)
{
    int i,j;
    GetBitContext *gb = &s->HEVClc->gb;
    int vps_id = 0;
    HEVCVPS *vps;
    AVBufferRef *vps_buf = av_buffer_allocz(sizeof(*vps));

    if (!vps_buf)
        return AVERROR(ENOMEM);
    vps = (HEVCVPS*)vps_buf->data;

    av_log(s->avctx, AV_LOG_DEBUG, "Decoding VPS\n");

    vps_id = get_bits(gb, 4);
    if (vps_id >= MAX_VPS_COUNT) {
        av_log(s->avctx, AV_LOG_ERROR, "VPS id out of range: %d\n", vps_id);
        goto err;
    }

    if (get_bits(gb, 2) != 3) { // vps_reserved_three_2bits
        av_log(s->avctx, AV_LOG_ERROR, "vps_reserved_three_2bits is not three\n");
        goto err;
    }

    vps->vps_max_layers               = get_bits(gb, 6) + 1;
    vps->vps_max_sub_layers           = get_bits(gb, 3) + 1;
    vps->vps_temporal_id_nesting_flag = get_bits1(gb);

    if (get_bits(gb, 16) != 0xffff) { // vps_reserved_ffff_16bits
        av_log(s->avctx, AV_LOG_ERROR, "vps_reserved_ffff_16bits is not 0xffff\n");
        goto err;
    }

    if (vps->vps_max_sub_layers > MAX_SUB_LAYERS) {
        av_log(s->avctx, AV_LOG_ERROR, "vps_max_sub_layers out of range: %d\n",
               vps->vps_max_sub_layers);
        goto err;
    }

    parse_ptl(s, &vps->ptl, vps->vps_max_sub_layers);

    vps->vps_sub_layer_ordering_info_present_flag = get_bits1(gb);

    i = vps->vps_sub_layer_ordering_info_present_flag ? 0 : vps->vps_max_sub_layers - 1;
    for (; i < vps->vps_max_sub_layers; i++) {
        vps->vps_max_dec_pic_buffering[i] = get_ue_golomb_long(gb) + 1;
        vps->vps_num_reorder_pics[i]      = get_ue_golomb_long(gb);
        vps->vps_max_latency_increase[i]  = get_ue_golomb_long(gb) - 1;

        if (vps->vps_max_dec_pic_buffering[i] > MAX_DPB_SIZE) {
            av_log(s->avctx, AV_LOG_ERROR, "vps_max_dec_pic_buffering_minus1 out of range: %d\n",
                   vps->vps_max_dec_pic_buffering[i] - 1);
            goto err;
        }
        if (vps->vps_num_reorder_pics[i] > vps->vps_max_dec_pic_buffering[i] - 1) {
            av_log(s->avctx, AV_LOG_ERROR, "vps_max_num_reorder_pics out of range: %d\n",
                   vps->vps_num_reorder_pics[i]);
            goto err;
        }
    }

    vps->vps_max_layer_id   = get_bits(gb, 6);
    vps->vps_num_layer_sets = get_ue_golomb_long(gb) + 1;
    for (i = 1; i < vps->vps_num_layer_sets; i++)
        for (j = 0; j <= vps->vps_max_layer_id; j++)
            skip_bits(gb, 1);  // layer_id_included_flag[i][j]

    vps->vps_timing_info_present_flag = get_bits1(gb);
    if (vps->vps_timing_info_present_flag) {
        vps->vps_num_units_in_tick               = get_bits_long(gb, 32);
        vps->vps_time_scale                      = get_bits_long(gb, 32);
        vps->vps_poc_proportional_to_timing_flag = get_bits1(gb);
        if (vps->vps_poc_proportional_to_timing_flag)
            vps->vps_num_ticks_poc_diff_one = get_ue_golomb_long(gb) + 1;
        vps->vps_num_hrd_parameters = get_ue_golomb_long(gb);
        for (i = 0; i < vps->vps_num_hrd_parameters; i++) {
            int common_inf_present = 1;

            get_ue_golomb_long(gb); // hrd_layer_set_idx
            if (i)
                common_inf_present = get_bits1(gb);
            decode_hrd(s, common_inf_present, vps->vps_max_sub_layers);
        }
    }
    get_bits1(gb); /* vps_extension_flag */

    av_buffer_unref(&s->vps_list[vps_id]);
    s->vps_list[vps_id] = vps_buf;
    return 0;

err:
    av_buffer_unref(&vps_buf);
    return AVERROR_INVALIDDATA;
}

static void decode_vui(HEVCContext *s, HEVCSPS *sps)
{
    VUI *vui          = &sps->vui;
    GetBitContext *gb = &s->HEVClc->gb;
    int sar_present;

    av_log(s->avctx, AV_LOG_DEBUG, "Decoding VUI\n");

    sar_present = get_bits1(gb);
    if (sar_present) {
        uint8_t sar_idx = get_bits(gb, 8);
        if (sar_idx < FF_ARRAY_ELEMS(vui_sar))
            vui->sar = vui_sar[sar_idx];
        else if (sar_idx == 255) {
            vui->sar.num = get_bits(gb, 16);
            vui->sar.den = get_bits(gb, 16);
        } else
            av_log(s->avctx, AV_LOG_WARNING,
                   "Unknown SAR index: %u.\n", sar_idx);
    }

    vui->overscan_info_present_flag = get_bits1(gb);
    if (vui->overscan_info_present_flag)
        vui->overscan_appropriate_flag = get_bits1(gb);

    vui->video_signal_type_present_flag = get_bits1(gb);
    if (vui->video_signal_type_present_flag) {
        vui->video_format                    = get_bits(gb, 3);
        vui->video_full_range_flag           = get_bits1(gb);
        vui->colour_description_present_flag = get_bits1(gb);
        if (vui->video_full_range_flag && sps->pix_fmt == AV_PIX_FMT_YUV420P)
            sps->pix_fmt = AV_PIX_FMT_YUVJ420P;
        if (vui->colour_description_present_flag) {
            vui->colour_primaries        = get_bits(gb, 8);
            vui->transfer_characteristic = get_bits(gb, 8);
            vui->matrix_coeffs           = get_bits(gb, 8);

            // Set invalid values to "unspecified"
            if (vui->colour_primaries >= AVCOL_PRI_NB)
                vui->colour_primaries = AVCOL_PRI_UNSPECIFIED;
            if (vui->transfer_characteristic >= AVCOL_TRC_NB)
                vui->transfer_characteristic = AVCOL_TRC_UNSPECIFIED;
            if (vui->matrix_coeffs >= AVCOL_SPC_NB)
                vui->matrix_coeffs = AVCOL_SPC_UNSPECIFIED;
        }
    }

    vui->chroma_loc_info_present_flag = get_bits1(gb);
    if (vui->chroma_loc_info_present_flag) {
        vui->chroma_sample_loc_type_top_field    = get_ue_golomb_long(gb);
        vui->chroma_sample_loc_type_bottom_field = get_ue_golomb_long(gb);
    }

    vui->neutra_chroma_indication_flag = get_bits1(gb);
    vui->field_seq_flag                = get_bits1(gb);
    vui->frame_field_info_present_flag = get_bits1(gb);

    vui->default_display_window_flag = get_bits1(gb);
    if (vui->default_display_window_flag) {
        //TODO: * 2 is only valid for 420
        vui->def_disp_win.left_offset   = get_ue_golomb_long(gb) * 2;
        vui->def_disp_win.right_offset  = get_ue_golomb_long(gb) * 2;
        vui->def_disp_win.top_offset    = get_ue_golomb_long(gb) * 2;
        vui->def_disp_win.bottom_offset = get_ue_golomb_long(gb) * 2;

        if (s->apply_defdispwin &&
            s->avctx->flags2 & CODEC_FLAG2_IGNORE_CROP) {
            av_log(s->avctx, AV_LOG_DEBUG,
                   "discarding vui default display window, "
                   "original values are l:%u r:%u t:%u b:%u\n",
                   vui->def_disp_win.left_offset,
                   vui->def_disp_win.right_offset,
                   vui->def_disp_win.top_offset,
                   vui->def_disp_win.bottom_offset);

            vui->def_disp_win.left_offset   =
            vui->def_disp_win.right_offset  =
            vui->def_disp_win.top_offset    =
            vui->def_disp_win.bottom_offset = 0;
        }
    }

    vui->vui_timing_info_present_flag = get_bits1(gb);

    if (vui->vui_timing_info_present_flag) {
        vui->vui_num_units_in_tick               = get_bits_long(gb, 32);
        vui->vui_time_scale                      = get_bits_long(gb, 32);
        vui->vui_poc_proportional_to_timing_flag = get_bits1(gb);
        if (vui->vui_poc_proportional_to_timing_flag)
            vui->vui_num_ticks_poc_diff_one_minus1 = get_ue_golomb_long(gb);
        vui->vui_hrd_parameters_present_flag = get_bits1(gb);
        if (vui->vui_hrd_parameters_present_flag)
            decode_hrd(s, 1, sps->max_sub_layers);
    }

    vui->bitstream_restriction_flag = get_bits1(gb);
    if (vui->bitstream_restriction_flag) {
        vui->tiles_fixed_structure_flag              = get_bits1(gb);
        vui->motion_vectors_over_pic_boundaries_flag = get_bits1(gb);
        vui->restricted_ref_pic_lists_flag           = get_bits1(gb);
        vui->min_spatial_segmentation_idc            = get_ue_golomb_long(gb);
        vui->max_bytes_per_pic_denom                 = get_ue_golomb_long(gb);
        vui->max_bits_per_min_cu_denom               = get_ue_golomb_long(gb);
        vui->log2_max_mv_length_horizontal           = get_ue_golomb_long(gb);
        vui->log2_max_mv_length_vertical             = get_ue_golomb_long(gb);
    }
}

static void set_default_scaling_list_data(ScalingList *sl)
{
    int matrixId;

    for (matrixId = 0; matrixId < 6; matrixId++) {
        // 4x4 default is 16
        memset(sl->sl[0][matrixId], 16, 16);
        sl->sl_dc[0][matrixId] = 16; // default for 16x16
        sl->sl_dc[1][matrixId] = 16; // default for 32x32
    }
    memcpy(sl->sl[1][0], default_scaling_list_intra, 64);
    memcpy(sl->sl[1][1], default_scaling_list_intra, 64);
    memcpy(sl->sl[1][2], default_scaling_list_intra, 64);
    memcpy(sl->sl[1][3], default_scaling_list_inter, 64);
    memcpy(sl->sl[1][4], default_scaling_list_inter, 64);
    memcpy(sl->sl[1][5], default_scaling_list_inter, 64);
    memcpy(sl->sl[2][0], default_scaling_list_intra, 64);
    memcpy(sl->sl[2][1], default_scaling_list_intra, 64);
    memcpy(sl->sl[2][2], default_scaling_list_intra, 64);
    memcpy(sl->sl[2][3], default_scaling_list_inter, 64);
    memcpy(sl->sl[2][4], default_scaling_list_inter, 64);
    memcpy(sl->sl[2][5], default_scaling_list_inter, 64);
    memcpy(sl->sl[3][0], default_scaling_list_intra, 64);
    memcpy(sl->sl[3][1], default_scaling_list_inter, 64);
}

static int scaling_list_data(HEVCContext *s, ScalingList *sl)
{
    GetBitContext *gb = &s->HEVClc->gb;
    uint8_t scaling_list_pred_mode_flag[4][6];
    int32_t scaling_list_dc_coef[2][6];
    int size_id, matrix_id, i, pos;

    for (size_id = 0; size_id < 4; size_id++)
        for (matrix_id = 0; matrix_id < (size_id == 3 ? 2 : 6); matrix_id++) {
            scaling_list_pred_mode_flag[size_id][matrix_id] = get_bits1(gb);
            if (!scaling_list_pred_mode_flag[size_id][matrix_id]) {
                unsigned int delta = get_ue_golomb_long(gb);
                /* Only need to handle non-zero delta. Zero means default,
                 * which should already be in the arrays. */
                if (delta) {
                    // Copy from previous array.
                    if (matrix_id < delta) {
                        av_log(s->avctx, AV_LOG_ERROR,
                               "Invalid delta in scaling list data: %d.\n", delta);
                        return AVERROR_INVALIDDATA;
                    }

                    memcpy(sl->sl[size_id][matrix_id],
                           sl->sl[size_id][matrix_id - delta],
                           size_id > 0 ? 64 : 16);
                    if (size_id > 1)
                        sl->sl_dc[size_id - 2][matrix_id] = sl->sl_dc[size_id - 2][matrix_id - delta];
                }
            } else {
                int next_coef, coef_num;
                int32_t scaling_list_delta_coef;

                next_coef = 8;
                coef_num  = FFMIN(64, 1 << (4 + (size_id << 1)));
                if (size_id > 1) {
                    scaling_list_dc_coef[size_id - 2][matrix_id] = get_se_golomb(gb) + 8;
                    next_coef = scaling_list_dc_coef[size_id - 2][matrix_id];
                    sl->sl_dc[size_id - 2][matrix_id] = next_coef;
                }
                for (i = 0; i < coef_num; i++) {
                    if (size_id == 0)
                        pos = 4 * ff_hevc_diag_scan4x4_y[i] +
                                  ff_hevc_diag_scan4x4_x[i];
                    else
                        pos = 8 * ff_hevc_diag_scan8x8_y[i] +
                                  ff_hevc_diag_scan8x8_x[i];

                    scaling_list_delta_coef = get_se_golomb(gb);
                    next_coef = (next_coef + scaling_list_delta_coef + 256) % 256;
                    sl->sl[size_id][matrix_id][pos] = next_coef;
                }
            }
        }

    return 0;
}

int ff_hevc_decode_nal_sps(HEVCContext *s)
{
    const AVPixFmtDescriptor *desc;
<<<<<<< HEAD
    GetBitContext *gb = &s->HEVClc->gb;
    int ret    = 0;
    int sps_id = 0;
=======
    GetBitContext *gb = &s->HEVClc.gb;
    int ret = 0;
    unsigned int sps_id = 0;
>>>>>>> 4d33873c
    int log2_diff_max_min_transform_block_size;
    int bit_depth_chroma, start, vui_present, sublayer_ordering_info;
    int i;

    HEVCSPS *sps;
    AVBufferRef *sps_buf = av_buffer_allocz(sizeof(*sps));

    if (!sps_buf)
        return AVERROR(ENOMEM);
    sps = (HEVCSPS*)sps_buf->data;

    av_log(s->avctx, AV_LOG_DEBUG, "Decoding SPS\n");

    // Coded parameters

    sps->vps_id = get_bits(gb, 4);
    if (sps->vps_id >= MAX_VPS_COUNT) {
        av_log(s->avctx, AV_LOG_ERROR, "VPS id out of range: %d\n", sps->vps_id);
        ret = AVERROR_INVALIDDATA;
        goto err;
    }

    if (!s->vps_list[sps->vps_id]) {
        av_log(s->avctx, AV_LOG_ERROR, "VPS %d does not exist\n",
               sps->vps_id);
        ret = AVERROR_INVALIDDATA;
        goto err;
    }

    sps->max_sub_layers = get_bits(gb, 3) + 1;
    if (sps->max_sub_layers > MAX_SUB_LAYERS) {
        av_log(s->avctx, AV_LOG_ERROR, "sps_max_sub_layers out of range: %d\n",
               sps->max_sub_layers);
        ret = AVERROR_INVALIDDATA;
        goto err;
    }

    skip_bits1(gb); // temporal_id_nesting_flag

    parse_ptl(s, &sps->ptl, sps->max_sub_layers);

    sps_id = get_ue_golomb_long(gb);
    if (sps_id >= MAX_SPS_COUNT) {
        av_log(s->avctx, AV_LOG_ERROR, "SPS id out of range: %d\n", sps_id);
        ret = AVERROR_INVALIDDATA;
        goto err;
    }

    sps->chroma_format_idc = get_ue_golomb_long(gb);
    if (sps->chroma_format_idc != 1) {
        avpriv_report_missing_feature(s->avctx, "chroma_format_idc != 1\n");
        ret = AVERROR_PATCHWELCOME;
        goto err;
    }

    if (sps->chroma_format_idc == 3)
        sps->separate_colour_plane_flag = get_bits1(gb);

    sps->width  = get_ue_golomb_long(gb);
    sps->height = get_ue_golomb_long(gb);
    if ((ret = av_image_check_size(sps->width,
                                   sps->height, 0, s->avctx)) < 0)
        goto err;

    if (get_bits1(gb)) { // pic_conformance_flag
        //TODO: * 2 is only valid for 420
        sps->pic_conf_win.left_offset   = get_ue_golomb_long(gb) * 2;
        sps->pic_conf_win.right_offset  = get_ue_golomb_long(gb) * 2;
        sps->pic_conf_win.top_offset    = get_ue_golomb_long(gb) * 2;
        sps->pic_conf_win.bottom_offset = get_ue_golomb_long(gb) * 2;

        if (s->avctx->flags2 & CODEC_FLAG2_IGNORE_CROP) {
            av_log(s->avctx, AV_LOG_DEBUG,
                   "discarding sps conformance window, "
                   "original values are l:%u r:%u t:%u b:%u\n",
                   sps->pic_conf_win.left_offset,
                   sps->pic_conf_win.right_offset,
                   sps->pic_conf_win.top_offset,
                   sps->pic_conf_win.bottom_offset);

            sps->pic_conf_win.left_offset   =
            sps->pic_conf_win.right_offset  =
            sps->pic_conf_win.top_offset    =
            sps->pic_conf_win.bottom_offset = 0;
        }
        sps->output_window = sps->pic_conf_win;
    }

    sps->bit_depth   = get_ue_golomb_long(gb) + 8;
    bit_depth_chroma = get_ue_golomb_long(gb) + 8;
    if (bit_depth_chroma != sps->bit_depth) {
        av_log(s->avctx, AV_LOG_ERROR,
               "Luma bit depth (%d) is different from chroma bit depth (%d), "
               "this is unsupported.\n",
               sps->bit_depth, bit_depth_chroma);
        ret = AVERROR_INVALIDDATA;
        goto err;
    }

    if (sps->chroma_format_idc == 1) {
        switch (sps->bit_depth) {
        case 8:  sps->pix_fmt = AV_PIX_FMT_YUV420P;   break;
        case 9:  sps->pix_fmt = AV_PIX_FMT_YUV420P9;  break;
        case 10: sps->pix_fmt = AV_PIX_FMT_YUV420P10; break;
        default:
            av_log(s->avctx, AV_LOG_ERROR, "Unsupported bit depth: %d\n",
                   sps->bit_depth);
            ret = AVERROR_PATCHWELCOME;
            goto err;
        }
    } else {
        av_log(s->avctx, AV_LOG_ERROR,
               "non-4:2:0 support is currently unspecified.\n");
        return AVERROR_PATCHWELCOME;
    }

    desc = av_pix_fmt_desc_get(sps->pix_fmt);
    if (!desc) {
        ret = AVERROR(EINVAL);
        goto err;
    }

    sps->hshift[0] = sps->vshift[0] = 0;
    sps->hshift[2] = sps->hshift[1] = desc->log2_chroma_w;
    sps->vshift[2] = sps->vshift[1] = desc->log2_chroma_h;

    sps->pixel_shift = sps->bit_depth > 8;

    sps->log2_max_poc_lsb = get_ue_golomb_long(gb) + 4;
    if (sps->log2_max_poc_lsb > 16) {
        av_log(s->avctx, AV_LOG_ERROR, "log2_max_pic_order_cnt_lsb_minus4 out range: %d\n",
               sps->log2_max_poc_lsb - 4);
        ret = AVERROR_INVALIDDATA;
        goto err;
    }

    sublayer_ordering_info = get_bits1(gb);
    start = sublayer_ordering_info ? 0 : sps->max_sub_layers - 1;
    for (i = start; i < sps->max_sub_layers; i++) {
        sps->temporal_layer[i].max_dec_pic_buffering = get_ue_golomb_long(gb) + 1;
        sps->temporal_layer[i].num_reorder_pics      = get_ue_golomb_long(gb);
        sps->temporal_layer[i].max_latency_increase  = get_ue_golomb_long(gb) - 1;
        if (sps->temporal_layer[i].max_dec_pic_buffering > MAX_DPB_SIZE) {
            av_log(s->avctx, AV_LOG_ERROR, "sps_max_dec_pic_buffering_minus1 out of range: %d\n",
                   sps->temporal_layer[i].max_dec_pic_buffering - 1);
            ret = AVERROR_INVALIDDATA;
            goto err;
        }
        if (sps->temporal_layer[i].num_reorder_pics > sps->temporal_layer[i].max_dec_pic_buffering - 1) {
            av_log(s->avctx, AV_LOG_ERROR, "sps_max_num_reorder_pics out of range: %d\n",
                   sps->temporal_layer[i].num_reorder_pics);
            if (sps->temporal_layer[i].num_reorder_pics > MAX_DPB_SIZE - 1) {
                ret = AVERROR_INVALIDDATA;
                goto err;
            }
            sps->temporal_layer[i].max_dec_pic_buffering = sps->temporal_layer[i].num_reorder_pics + 1;
        }
    }

    if (!sublayer_ordering_info) {
        for (i = 0; i < start; i++) {
            sps->temporal_layer[i].max_dec_pic_buffering = sps->temporal_layer[start].max_dec_pic_buffering;
            sps->temporal_layer[i].num_reorder_pics      = sps->temporal_layer[start].num_reorder_pics;
            sps->temporal_layer[i].max_latency_increase  = sps->temporal_layer[start].max_latency_increase;
        }
    }

    sps->log2_min_cb_size                    = get_ue_golomb_long(gb) + 3;
    sps->log2_diff_max_min_coding_block_size = get_ue_golomb_long(gb);
    sps->log2_min_tb_size                    = get_ue_golomb_long(gb) + 2;
    log2_diff_max_min_transform_block_size   = get_ue_golomb_long(gb);
    sps->log2_max_trafo_size                 = log2_diff_max_min_transform_block_size +
                                               sps->log2_min_tb_size;

    if (sps->log2_min_tb_size >= sps->log2_min_cb_size) {
        av_log(s->avctx, AV_LOG_ERROR, "Invalid value for log2_min_tb_size");
        ret = AVERROR_INVALIDDATA;
        goto err;
    }
    sps->max_transform_hierarchy_depth_inter = get_ue_golomb_long(gb);
    sps->max_transform_hierarchy_depth_intra = get_ue_golomb_long(gb);

    sps->scaling_list_enable_flag = get_bits1(gb);
    if (sps->scaling_list_enable_flag) {
        set_default_scaling_list_data(&sps->scaling_list);

        if (get_bits1(gb)) {
            ret = scaling_list_data(s, &sps->scaling_list);
            if (ret < 0)
                goto err;
        }
    }

    sps->amp_enabled_flag = get_bits1(gb);
    sps->sao_enabled      = get_bits1(gb);

    sps->pcm_enabled_flag = get_bits1(gb);
    if (sps->pcm_enabled_flag) {
        sps->pcm.bit_depth   = get_bits(gb, 4) + 1;
        sps->pcm.bit_depth_chroma = get_bits(gb, 4) + 1;
        sps->pcm.log2_min_pcm_cb_size = get_ue_golomb_long(gb) + 3;
        sps->pcm.log2_max_pcm_cb_size = sps->pcm.log2_min_pcm_cb_size +
                                        get_ue_golomb_long(gb);
        if (sps->pcm.bit_depth > sps->bit_depth) {
            av_log(s->avctx, AV_LOG_ERROR,
                   "PCM bit depth (%d) is greater than normal bit depth (%d)\n",
                   sps->pcm.bit_depth, sps->bit_depth);
            ret = AVERROR_INVALIDDATA;
            goto err;
        }

        sps->pcm.loop_filter_disable_flag = get_bits1(gb);
    }

    sps->nb_st_rps = get_ue_golomb_long(gb);
    if (sps->nb_st_rps > MAX_SHORT_TERM_RPS_COUNT) {
        av_log(s->avctx, AV_LOG_ERROR, "Too many short term RPS: %d.\n",
               sps->nb_st_rps);
        ret = AVERROR_INVALIDDATA;
        goto err;
    }
    for (i = 0; i < sps->nb_st_rps; i++) {
        if ((ret = ff_hevc_decode_short_term_rps(s, &sps->st_rps[i],
                                                 sps, 0)) < 0)
            goto err;
    }

    sps->long_term_ref_pics_present_flag = get_bits1(gb);
    if (sps->long_term_ref_pics_present_flag) {
        sps->num_long_term_ref_pics_sps = get_ue_golomb_long(gb);
        for (i = 0; i < sps->num_long_term_ref_pics_sps; i++) {
            sps->lt_ref_pic_poc_lsb_sps[i]       = get_bits(gb, sps->log2_max_poc_lsb);
            sps->used_by_curr_pic_lt_sps_flag[i] = get_bits1(gb);
        }
    }

    sps->sps_temporal_mvp_enabled_flag          = get_bits1(gb);
    sps->sps_strong_intra_smoothing_enable_flag = get_bits1(gb);
    sps->vui.sar = (AVRational){0, 1};
    vui_present = get_bits1(gb);
    if (vui_present)
        decode_vui(s, sps);
    skip_bits1(gb); // sps_extension_flag

    if (s->apply_defdispwin) {
        sps->output_window.left_offset   += sps->vui.def_disp_win.left_offset;
        sps->output_window.right_offset  += sps->vui.def_disp_win.right_offset;
        sps->output_window.top_offset    += sps->vui.def_disp_win.top_offset;
        sps->output_window.bottom_offset += sps->vui.def_disp_win.bottom_offset;
    }
    if (sps->output_window.left_offset & (0x1F >> (sps->pixel_shift)) &&
        !(s->avctx->flags & CODEC_FLAG_UNALIGNED)) {
        sps->output_window.left_offset &= ~(0x1F >> (sps->pixel_shift));
        av_log(s->avctx, AV_LOG_WARNING, "Reducing left output window to %d "
               "chroma samples to preserve alignment.\n",
               sps->output_window.left_offset);
    }
    sps->output_width  = sps->width -
                         (sps->output_window.left_offset + sps->output_window.right_offset);
    sps->output_height = sps->height -
                         (sps->output_window.top_offset + sps->output_window.bottom_offset);
    if (sps->output_width <= 0 || sps->output_height <= 0) {
        av_log(s->avctx, AV_LOG_WARNING, "Invalid visible frame dimensions: %dx%d.\n",
               sps->output_width, sps->output_height);
        if (s->avctx->err_recognition & AV_EF_EXPLODE) {
            ret = AVERROR_INVALIDDATA;
            goto err;
        }
        av_log(s->avctx, AV_LOG_WARNING,
               "Displaying the whole video surface.\n");
        sps->pic_conf_win.left_offset   =
        sps->pic_conf_win.right_offset  =
        sps->pic_conf_win.top_offset    =
        sps->pic_conf_win.bottom_offset = 0;
        sps->output_width               = sps->width;
        sps->output_height              = sps->height;
    }

    // Inferred parameters
    sps->log2_ctb_size = sps->log2_min_cb_size +
                         sps->log2_diff_max_min_coding_block_size;
    sps->log2_min_pu_size = sps->log2_min_cb_size - 1;

    sps->ctb_width  = (sps->width  + (1 << sps->log2_ctb_size) - 1) >> sps->log2_ctb_size;
    sps->ctb_height = (sps->height + (1 << sps->log2_ctb_size) - 1) >> sps->log2_ctb_size;
    sps->ctb_size   = sps->ctb_width * sps->ctb_height;

    sps->min_cb_width  = sps->width  >> sps->log2_min_cb_size;
    sps->min_cb_height = sps->height >> sps->log2_min_cb_size;
    sps->min_tb_width  = sps->width  >> sps->log2_min_tb_size;
    sps->min_tb_height = sps->height >> sps->log2_min_tb_size;
    sps->min_pu_width  = sps->width  >> sps->log2_min_pu_size;
    sps->min_pu_height = sps->height >> sps->log2_min_pu_size;

    sps->qp_bd_offset = 6 * (sps->bit_depth - 8);

    if (sps->width  & ((1 << sps->log2_min_cb_size) - 1) ||
        sps->height & ((1 << sps->log2_min_cb_size) - 1)) {
        av_log(s->avctx, AV_LOG_ERROR, "Invalid coded frame dimensions.\n");
        goto err;
    }

    if (sps->log2_ctb_size > MAX_LOG2_CTB_SIZE) {
        av_log(s->avctx, AV_LOG_ERROR, "CTB size out of range: 2^%d\n", sps->log2_ctb_size);
        goto err;
    }
    if (sps->max_transform_hierarchy_depth_inter > sps->log2_ctb_size - sps->log2_min_tb_size) {
        av_log(s->avctx, AV_LOG_ERROR, "max_transform_hierarchy_depth_inter out of range: %d\n",
               sps->max_transform_hierarchy_depth_inter);
        goto err;
    }
    if (sps->max_transform_hierarchy_depth_intra > sps->log2_ctb_size - sps->log2_min_tb_size) {
        av_log(s->avctx, AV_LOG_ERROR, "max_transform_hierarchy_depth_intra out of range: %d\n",
               sps->max_transform_hierarchy_depth_intra);
        goto err;
    }
    if (sps->log2_max_trafo_size > FFMIN(sps->log2_ctb_size, 5)) {
        av_log(s->avctx, AV_LOG_ERROR,
               "max transform block size out of range: %d\n",
               sps->log2_max_trafo_size);
        goto err;
    }

    if (s->avctx->debug & FF_DEBUG_BITSTREAM) {
        av_log(s->avctx, AV_LOG_DEBUG,
               "Parsed SPS: id %d; coded wxh: %dx%d; "
               "cropped wxh: %dx%d; pix_fmt: %s.\n",
               sps_id, sps->width, sps->height,
               sps->output_width, sps->output_height,
               av_get_pix_fmt_name(sps->pix_fmt));
    }

    /* check if this is a repeat of an already parsed SPS, then keep the
     * original one.
     * otherwise drop all PPSes that depend on it */
    if (s->sps_list[sps_id] &&
        !memcmp(s->sps_list[sps_id]->data, sps_buf->data, sps_buf->size)) {
        av_buffer_unref(&sps_buf);
    } else {
        for (i = 0; i < FF_ARRAY_ELEMS(s->pps_list); i++) {
            if (s->pps_list[i] && ((HEVCPPS*)s->pps_list[i]->data)->sps_id == sps_id)
                av_buffer_unref(&s->pps_list[i]);
        }
        av_buffer_unref(&s->sps_list[sps_id]);
        s->sps_list[sps_id] = sps_buf;
    }

    return 0;

err:
    av_buffer_unref(&sps_buf);
    return ret;
}

static void hevc_pps_free(void *opaque, uint8_t *data)
{
    HEVCPPS *pps = (HEVCPPS*)data;

    av_freep(&pps->column_width);
    av_freep(&pps->row_height);
    av_freep(&pps->col_bd);
    av_freep(&pps->row_bd);
    av_freep(&pps->col_idxX);
    av_freep(&pps->ctb_addr_rs_to_ts);
    av_freep(&pps->ctb_addr_ts_to_rs);
    av_freep(&pps->tile_pos_rs);
    av_freep(&pps->tile_id);
    av_freep(&pps->min_cb_addr_zs);
    av_freep(&pps->min_tb_addr_zs);

    av_freep(&pps);
}

int ff_hevc_decode_nal_pps(HEVCContext *s)
{
    GetBitContext *gb = &s->HEVClc->gb;
    HEVCSPS      *sps = NULL;
    int pic_area_in_ctbs, pic_area_in_min_cbs, pic_area_in_min_tbs;
    int log2_diff_ctb_min_tb_size;
    int i, j, x, y, ctb_addr_rs, tile_id;
    int ret = 0;
    unsigned int pps_id = 0;

    AVBufferRef *pps_buf;
    HEVCPPS *pps = av_mallocz(sizeof(*pps));

    if (!pps)
        return AVERROR(ENOMEM);

    pps_buf = av_buffer_create((uint8_t *)pps, sizeof(*pps),
                               hevc_pps_free, NULL, 0);
    if (!pps_buf) {
        av_freep(&pps);
        return AVERROR(ENOMEM);
    }

    av_log(s->avctx, AV_LOG_DEBUG, "Decoding PPS\n");

    // Default values
    pps->loop_filter_across_tiles_enabled_flag = 1;
    pps->num_tile_columns                      = 1;
    pps->num_tile_rows                         = 1;
    pps->uniform_spacing_flag                  = 1;
    pps->disable_dbf                           = 0;
    pps->beta_offset                           = 0;
    pps->tc_offset                             = 0;

    // Coded parameters
    pps_id = get_ue_golomb_long(gb);
    if (pps_id >= MAX_PPS_COUNT) {
        av_log(s->avctx, AV_LOG_ERROR, "PPS id out of range: %d\n", pps_id);
        ret = AVERROR_INVALIDDATA;
        goto err;
    }
    pps->sps_id = get_ue_golomb_long(gb);
    if (pps->sps_id >= MAX_SPS_COUNT) {
        av_log(s->avctx, AV_LOG_ERROR, "SPS id out of range: %d\n", pps->sps_id);
        ret = AVERROR_INVALIDDATA;
        goto err;
    }
    if (!s->sps_list[pps->sps_id]) {
        av_log(s->avctx, AV_LOG_ERROR, "SPS %u does not exist.\n", pps->sps_id);
        ret = AVERROR_INVALIDDATA;
        goto err;
    }
    sps = (HEVCSPS *)s->sps_list[pps->sps_id]->data;

    pps->dependent_slice_segments_enabled_flag = get_bits1(gb);
    pps->output_flag_present_flag              = get_bits1(gb);
    pps->num_extra_slice_header_bits           = get_bits(gb, 3);

    pps->sign_data_hiding_flag = get_bits1(gb);

    pps->cabac_init_present_flag = get_bits1(gb);

    pps->num_ref_idx_l0_default_active = get_ue_golomb_long(gb) + 1;
    pps->num_ref_idx_l1_default_active = get_ue_golomb_long(gb) + 1;

    pps->pic_init_qp_minus26 = get_se_golomb(gb);

    pps->constrained_intra_pred_flag = get_bits1(gb);
    pps->transform_skip_enabled_flag = get_bits1(gb);

    pps->cu_qp_delta_enabled_flag = get_bits1(gb);
    pps->diff_cu_qp_delta_depth   = 0;
    if (pps->cu_qp_delta_enabled_flag)
        pps->diff_cu_qp_delta_depth = get_ue_golomb_long(gb);

    pps->cb_qp_offset = get_se_golomb(gb);
    if (pps->cb_qp_offset < -12 || pps->cb_qp_offset > 12) {
        av_log(s->avctx, AV_LOG_ERROR, "pps_cb_qp_offset out of range: %d\n",
               pps->cb_qp_offset);
        ret = AVERROR_INVALIDDATA;
        goto err;
    }
    pps->cr_qp_offset = get_se_golomb(gb);
    if (pps->cr_qp_offset < -12 || pps->cr_qp_offset > 12) {
        av_log(s->avctx, AV_LOG_ERROR, "pps_cr_qp_offset out of range: %d\n",
               pps->cr_qp_offset);
        ret = AVERROR_INVALIDDATA;
        goto err;
    }
    pps->pic_slice_level_chroma_qp_offsets_present_flag = get_bits1(gb);

    pps->weighted_pred_flag   = get_bits1(gb);
    pps->weighted_bipred_flag = get_bits1(gb);

    pps->transquant_bypass_enable_flag    = get_bits1(gb);
    pps->tiles_enabled_flag               = get_bits1(gb);
    pps->entropy_coding_sync_enabled_flag = get_bits1(gb);

    if (pps->tiles_enabled_flag) {
        pps->num_tile_columns = get_ue_golomb_long(gb) + 1;
        pps->num_tile_rows    = get_ue_golomb_long(gb) + 1;
        if (pps->num_tile_columns == 0 ||
            pps->num_tile_columns >= sps->width) {
            av_log(s->avctx, AV_LOG_ERROR, "num_tile_columns_minus1 out of range: %d\n",
                   pps->num_tile_columns - 1);
            ret = AVERROR_INVALIDDATA;
            goto err;
        }
        if (pps->num_tile_rows == 0 ||
            pps->num_tile_rows >= sps->height) {
            av_log(s->avctx, AV_LOG_ERROR, "num_tile_rows_minus1 out of range: %d\n",
                   pps->num_tile_rows - 1);
            ret = AVERROR_INVALIDDATA;
            goto err;
        }

        pps->column_width = av_malloc_array(pps->num_tile_columns, sizeof(*pps->column_width));
        pps->row_height   = av_malloc_array(pps->num_tile_rows,    sizeof(*pps->row_height));
        if (!pps->column_width || !pps->row_height) {
            ret = AVERROR(ENOMEM);
            goto err;
        }

        pps->uniform_spacing_flag = get_bits1(gb);
        if (!pps->uniform_spacing_flag) {
            uint64_t sum = 0;
            for (i = 0; i < pps->num_tile_columns - 1; i++) {
                pps->column_width[i] = get_ue_golomb_long(gb) + 1;
                sum                 += pps->column_width[i];
            }
            if (sum >= sps->ctb_width) {
                av_log(s->avctx, AV_LOG_ERROR, "Invalid tile widths.\n");
                ret = AVERROR_INVALIDDATA;
                goto err;
            }
            pps->column_width[pps->num_tile_columns - 1] = sps->ctb_width - sum;

            sum = 0;
            for (i = 0; i < pps->num_tile_rows - 1; i++) {
                pps->row_height[i] = get_ue_golomb_long(gb) + 1;
                sum               += pps->row_height[i];
            }
            if (sum >= sps->ctb_height) {
                av_log(s->avctx, AV_LOG_ERROR, "Invalid tile heights.\n");
                ret = AVERROR_INVALIDDATA;
                goto err;
            }
            pps->row_height[pps->num_tile_rows - 1] = sps->ctb_height - sum;
        }
        pps->loop_filter_across_tiles_enabled_flag = get_bits1(gb);
    }

    pps->seq_loop_filter_across_slices_enabled_flag = get_bits1(gb);

    pps->deblocking_filter_control_present_flag = get_bits1(gb);
    if (pps->deblocking_filter_control_present_flag) {
        pps->deblocking_filter_override_enabled_flag = get_bits1(gb);
        pps->disable_dbf                             = get_bits1(gb);
        if (!pps->disable_dbf) {
            pps->beta_offset = get_se_golomb(gb) * 2;
            pps->tc_offset = get_se_golomb(gb) * 2;
            if (pps->beta_offset/2 < -6 || pps->beta_offset/2 > 6) {
                av_log(s->avctx, AV_LOG_ERROR, "pps_beta_offset_div2 out of range: %d\n",
                       pps->beta_offset/2);
                ret = AVERROR_INVALIDDATA;
                goto err;
            }
            if (pps->tc_offset/2 < -6 || pps->tc_offset/2 > 6) {
                av_log(s->avctx, AV_LOG_ERROR, "pps_tc_offset_div2 out of range: %d\n",
                       pps->tc_offset/2);
                ret = AVERROR_INVALIDDATA;
                goto err;
            }
        }
    }

    pps->scaling_list_data_present_flag = get_bits1(gb);
    if (pps->scaling_list_data_present_flag) {
        set_default_scaling_list_data(&pps->scaling_list);
        ret = scaling_list_data(s, &pps->scaling_list);
        if (ret < 0)
            goto err;
    }
    pps->lists_modification_present_flag = get_bits1(gb);
    pps->log2_parallel_merge_level       = get_ue_golomb_long(gb) + 2;
    if (pps->log2_parallel_merge_level > sps->log2_ctb_size) {
        av_log(s->avctx, AV_LOG_ERROR, "log2_parallel_merge_level_minus2 out of range: %d\n",
               pps->log2_parallel_merge_level - 2);
        ret = AVERROR_INVALIDDATA;
        goto err;
    }

    pps->slice_header_extension_present_flag = get_bits1(gb);
    skip_bits1(gb);     // pps_extension_flag

    // Inferred parameters
    pps->col_bd   = av_malloc_array(pps->num_tile_columns + 1, sizeof(*pps->col_bd));
    pps->row_bd   = av_malloc_array(pps->num_tile_rows + 1,    sizeof(*pps->row_bd));
    pps->col_idxX = av_malloc_array(sps->ctb_width,    sizeof(*pps->col_idxX));
    if (!pps->col_bd || !pps->row_bd || !pps->col_idxX) {
        ret = AVERROR(ENOMEM);
        goto err;
    }

    if (pps->uniform_spacing_flag) {
        if (!pps->column_width) {
            pps->column_width = av_malloc_array(pps->num_tile_columns, sizeof(*pps->column_width));
            pps->row_height   = av_malloc_array(pps->num_tile_rows,    sizeof(*pps->row_height));
        }
        if (!pps->column_width || !pps->row_height) {
            ret = AVERROR(ENOMEM);
            goto err;
        }

        for (i = 0; i < pps->num_tile_columns; i++) {
            pps->column_width[i] = ((i + 1) * sps->ctb_width) / pps->num_tile_columns -
                                   (i * sps->ctb_width) / pps->num_tile_columns;
        }

        for (i = 0; i < pps->num_tile_rows; i++) {
            pps->row_height[i] = ((i + 1) * sps->ctb_height) / pps->num_tile_rows -
                                 (i * sps->ctb_height) / pps->num_tile_rows;
        }
    }

    pps->col_bd[0] = 0;
    for (i = 0; i < pps->num_tile_columns; i++)
        pps->col_bd[i + 1] = pps->col_bd[i] + pps->column_width[i];

    pps->row_bd[0] = 0;
    for (i = 0; i < pps->num_tile_rows; i++)
        pps->row_bd[i + 1] = pps->row_bd[i] + pps->row_height[i];

    for (i = 0, j = 0; i < sps->ctb_width; i++) {
        if (i > pps->col_bd[j])
            j++;
        pps->col_idxX[i] = j;
    }

    /**
     * 6.5
     */
    pic_area_in_ctbs     = sps->ctb_width    * sps->ctb_height;
    pic_area_in_min_cbs  = sps->min_cb_width * sps->min_cb_height;
    pic_area_in_min_tbs  = sps->min_tb_width * sps->min_tb_height;

    pps->ctb_addr_rs_to_ts = av_malloc_array(pic_area_in_ctbs,    sizeof(*pps->ctb_addr_rs_to_ts));
    pps->ctb_addr_ts_to_rs = av_malloc_array(pic_area_in_ctbs,    sizeof(*pps->ctb_addr_ts_to_rs));
    pps->tile_id           = av_malloc_array(pic_area_in_ctbs,    sizeof(*pps->tile_id));
    pps->min_cb_addr_zs    = av_malloc_array(pic_area_in_min_cbs, sizeof(*pps->min_cb_addr_zs));
    pps->min_tb_addr_zs    = av_malloc_array(pic_area_in_min_tbs, sizeof(*pps->min_tb_addr_zs));
    if (!pps->ctb_addr_rs_to_ts || !pps->ctb_addr_ts_to_rs ||
        !pps->tile_id || !pps->min_cb_addr_zs || !pps->min_tb_addr_zs) {
        ret = AVERROR(ENOMEM);
        goto err;
    }

    for (ctb_addr_rs = 0; ctb_addr_rs < pic_area_in_ctbs; ctb_addr_rs++) {
        int tb_x   = ctb_addr_rs % sps->ctb_width;
        int tb_y   = ctb_addr_rs / sps->ctb_width;
        int tile_x = 0;
        int tile_y = 0;
        int val    = 0;

        for (i = 0; i < pps->num_tile_columns; i++) {
            if (tb_x < pps->col_bd[i + 1]) {
                tile_x = i;
                break;
            }
        }

        for (i = 0; i < pps->num_tile_rows; i++) {
            if (tb_y < pps->row_bd[i + 1]) {
                tile_y = i;
                break;
            }
        }

        for (i = 0; i < tile_x; i++)
            val += pps->row_height[tile_y] * pps->column_width[i];
        for (i = 0; i < tile_y; i++)
            val += sps->ctb_width * pps->row_height[i];

        val += (tb_y - pps->row_bd[tile_y]) * pps->column_width[tile_x] +
               tb_x - pps->col_bd[tile_x];

        pps->ctb_addr_rs_to_ts[ctb_addr_rs] = val;
        pps->ctb_addr_ts_to_rs[val]         = ctb_addr_rs;
    }

    for (j = 0, tile_id = 0; j < pps->num_tile_rows; j++)
        for (i = 0; i < pps->num_tile_columns; i++, tile_id++)
            for (y = pps->row_bd[j]; y < pps->row_bd[j + 1]; y++)
                for (x = pps->col_bd[i]; x < pps->col_bd[i + 1]; x++)
                    pps->tile_id[pps->ctb_addr_rs_to_ts[y * sps->ctb_width + x]] = tile_id;

    pps->tile_pos_rs = av_malloc_array(tile_id, sizeof(*pps->tile_pos_rs));
    if (!pps->tile_pos_rs) {
        ret = AVERROR(ENOMEM);
        goto err;
    }

    for (j = 0; j < pps->num_tile_rows; j++)
        for (i = 0; i < pps->num_tile_columns; i++)
            pps->tile_pos_rs[j * pps->num_tile_columns + i] = pps->row_bd[j] * sps->ctb_width + pps->col_bd[i];

    for (y = 0; y < sps->min_cb_height; y++) {
        for (x = 0; x < sps->min_cb_width; x++) {
            int tb_x        = x >> sps->log2_diff_max_min_coding_block_size;
            int tb_y        = y >> sps->log2_diff_max_min_coding_block_size;
            int ctb_addr_rs = sps->ctb_width * tb_y + tb_x;
            int val         = pps->ctb_addr_rs_to_ts[ctb_addr_rs] <<
                              (sps->log2_diff_max_min_coding_block_size * 2);
            for (i = 0; i < sps->log2_diff_max_min_coding_block_size; i++) {
                int m = 1 << i;
                val += (m & x ? m * m : 0) + (m & y ? 2 * m * m : 0);
            }
            pps->min_cb_addr_zs[y * sps->min_cb_width + x] = val;
        }
    }

    log2_diff_ctb_min_tb_size = sps->log2_ctb_size - sps->log2_min_tb_size;
    for (y = 0; y < sps->min_tb_height; y++) {
        for (x = 0; x < sps->min_tb_width; x++) {
            int tb_x        = x >> log2_diff_ctb_min_tb_size;
            int tb_y        = y >> log2_diff_ctb_min_tb_size;
            int ctb_addr_rs = sps->ctb_width * tb_y + tb_x;
            int val         = pps->ctb_addr_rs_to_ts[ctb_addr_rs] <<
                              (log2_diff_ctb_min_tb_size * 2);
            for (i = 0; i < log2_diff_ctb_min_tb_size; i++) {
                int m = 1 << i;
                val += (m & x ? m * m : 0) + (m & y ? 2 * m * m : 0);
            }
            pps->min_tb_addr_zs[y * sps->min_tb_width + x] = val;
        }
    }

    av_buffer_unref(&s->pps_list[pps_id]);
    s->pps_list[pps_id] = pps_buf;

    return 0;

err:
    av_buffer_unref(&pps_buf);
    return ret;
}<|MERGE_RESOLUTION|>--- conflicted
+++ resolved
@@ -610,15 +610,9 @@
 int ff_hevc_decode_nal_sps(HEVCContext *s)
 {
     const AVPixFmtDescriptor *desc;
-<<<<<<< HEAD
     GetBitContext *gb = &s->HEVClc->gb;
-    int ret    = 0;
-    int sps_id = 0;
-=======
-    GetBitContext *gb = &s->HEVClc.gb;
     int ret = 0;
     unsigned int sps_id = 0;
->>>>>>> 4d33873c
     int log2_diff_max_min_transform_block_size;
     int bit_depth_chroma, start, vui_present, sublayer_ordering_info;
     int i;
