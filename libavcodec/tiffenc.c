--- conflicted
+++ resolved
@@ -493,12 +493,8 @@
 #define OFFSET(x) offsetof(TiffEncoderContext, x)
 #define VE AV_OPT_FLAG_VIDEO_PARAM | AV_OPT_FLAG_ENCODING_PARAM
 static const AVOption options[] = {
-<<<<<<< HEAD
-    {"dpi", "set the image resolution (in dpi)", OFFSET(dpi), AV_OPT_TYPE_INT, {.dbl = 72}, 1, 0x10000, AV_OPT_FLAG_VIDEO_PARAM|AV_OPT_FLAG_ENCODING_PARAM},
-    { "compression_algo", NULL, OFFSET(compr), AV_OPT_TYPE_INT, {TIFF_PACKBITS}, TIFF_RAW, TIFF_DEFLATE, VE, "compression_algo" },
-=======
+    {"dpi", "set the image resolution (in dpi)", OFFSET(dpi), AV_OPT_TYPE_INT, {.i64 = 72}, 1, 0x10000, AV_OPT_FLAG_VIDEO_PARAM|AV_OPT_FLAG_ENCODING_PARAM},
     { "compression_algo", NULL, OFFSET(compr), AV_OPT_TYPE_INT, {.i64 = TIFF_PACKBITS}, TIFF_RAW, TIFF_DEFLATE, VE, "compression_algo" },
->>>>>>> e6153f17
     { "packbits", NULL, 0, AV_OPT_TYPE_CONST, {.i64 = TIFF_PACKBITS}, 0, 0, VE, "compression_algo" },
     { "raw",      NULL, 0, AV_OPT_TYPE_CONST, {.i64 = TIFF_RAW},      0, 0, VE, "compression_algo" },
     { "lzw",      NULL, 0, AV_OPT_TYPE_CONST, {.i64 = TIFF_LZW},      0, 0, VE, "compression_algo" },
