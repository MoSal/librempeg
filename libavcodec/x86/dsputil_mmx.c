/*
 * MMX optimized DSP utils
 * Copyright (c) 2000, 2001 Fabrice Bellard
 * Copyright (c) 2002-2004 Michael Niedermayer <michaelni@gmx.at>
 *
 * This file is part of FFmpeg.
 *
 * FFmpeg is free software; you can redistribute it and/or
 * modify it under the terms of the GNU Lesser General Public
 * License as published by the Free Software Foundation; either
 * version 2.1 of the License, or (at your option) any later version.
 *
 * FFmpeg is distributed in the hope that it will be useful,
 * but WITHOUT ANY WARRANTY; without even the implied warranty of
 * MERCHANTABILITY or FITNESS FOR A PARTICULAR PURPOSE.  See the GNU
 * Lesser General Public License for more details.
 *
 * You should have received a copy of the GNU Lesser General Public
 * License along with FFmpeg; if not, write to the Free Software
 * Foundation, Inc., 51 Franklin Street, Fifth Floor, Boston, MA 02110-1301 USA
 *
 * MMX optimization by Nick Kurshev <nickols_k@mail.ru>
 */

#include "libavutil/attributes.h"
#include "libavutil/cpu.h"
#include "libavutil/x86/asm.h"
#include "libavcodec/dsputil.h"
#include "libavcodec/h264dsp.h"
#include "libavcodec/mpegvideo.h"
#include "libavcodec/simple_idct.h"
#include "libavcodec/videodsp.h"
#include "dsputil_mmx.h"
#include "idct_xvid.h"
#include "diracdsp_mmx.h"

//#undef NDEBUG
//#include <assert.h>

/* pixel operations */
<<<<<<< HEAD
DECLARE_ALIGNED(8,  const uint64_t, ff_bone) = 0x0101010101010101ULL;
DECLARE_ALIGNED(8,  const uint64_t, ff_wtwo) = 0x0002000200020002ULL;

=======
>>>>>>> b93b27ed
DECLARE_ALIGNED(8,  const uint64_t, ff_pw_15)   =   0x000F000F000F000FULL;
DECLARE_ALIGNED(16, const xmm_reg,  ff_pw_17)   = { 0x0011001100110011ULL, 0x0011001100110011ULL };
DECLARE_ALIGNED(8,  const uint64_t, ff_pw_20)   =   0x0014001400140014ULL;
DECLARE_ALIGNED(8,  const uint64_t, ff_pw_42)   =   0x002A002A002A002AULL;
DECLARE_ALIGNED(8,  const uint64_t, ff_pw_53)   =   0x0035003500350035ULL;
DECLARE_ALIGNED(8,  const uint64_t, ff_pw_96)   =   0x0060006000600060ULL;
DECLARE_ALIGNED(8,  const uint64_t, ff_pw_128)  =   0x0080008000800080ULL;
DECLARE_ALIGNED(8,  const uint64_t, ff_pw_255)  =   0x00ff00ff00ff00ffULL;
DECLARE_ALIGNED(16, const xmm_reg,  ff_pw_512)  = { 0x0200020002000200ULL, 0x0200020002000200ULL };
DECLARE_ALIGNED(16, const xmm_reg,  ff_pw_1019) = { 0x03FB03FB03FB03FBULL, 0x03FB03FB03FB03FBULL };

<<<<<<< HEAD
DECLARE_ALIGNED(8,  const uint64_t, ff_pb_3F)   =   0x3F3F3F3F3F3F3F3FULL;
=======
DECLARE_ALIGNED(8,  const uint64_t, ff_pb_7)    =   0x0707070707070707ULL;
DECLARE_ALIGNED(8,  const uint64_t, ff_pb_1F)   =   0x1F1F1F1F1F1F1F1FULL;
DECLARE_ALIGNED(8,  const uint64_t, ff_pb_3F)   =   0x3F3F3F3F3F3F3F3FULL;
DECLARE_ALIGNED(8,  const uint64_t, ff_pb_81)   =   0x8181818181818181ULL;
>>>>>>> b93b27ed
DECLARE_ALIGNED(8,  const uint64_t, ff_pb_FC)   =   0xFCFCFCFCFCFCFCFCULL;

DECLARE_ALIGNED(16, const double, ff_pd_1)[2] = { 1.0, 1.0 };
DECLARE_ALIGNED(16, const double, ff_pd_2)[2] = { 2.0, 2.0 };


#if HAVE_YASM
void ff_put_pixels8_l2_mmxext(uint8_t *dst, uint8_t *src1, uint8_t *src2,
                              int dstStride, int src1Stride, int h);
void ff_put_no_rnd_pixels8_l2_mmxext(uint8_t *dst, uint8_t *src1,
                                     uint8_t *src2, int dstStride,
                                     int src1Stride, int h);
void ff_avg_pixels8_l2_mmxext(uint8_t *dst, uint8_t *src1, uint8_t *src2,
                              int dstStride, int src1Stride, int h);
void ff_put_pixels16_l2_mmxext(uint8_t *dst, uint8_t *src1, uint8_t *src2,
                               int dstStride, int src1Stride, int h);
void ff_avg_pixels16_l2_mmxext(uint8_t *dst, uint8_t *src1, uint8_t *src2,
                               int dstStride, int src1Stride, int h);
void ff_put_no_rnd_pixels16_l2_mmxext(uint8_t *dst, uint8_t *src1, uint8_t *src2,
                                      int dstStride, int src1Stride, int h);
void ff_avg_pixels8_mmxext(uint8_t *block, const uint8_t *pixels,
                           ptrdiff_t line_size, int h);

void ff_put_pixels8_mmxext(uint8_t *block, const uint8_t *pixels, ptrdiff_t line_size, int h);
static void ff_put_pixels16_mmxext(uint8_t *block, const uint8_t *pixels,
                                   ptrdiff_t line_size, int h)
{
    ff_put_pixels8_mmxext(block,     pixels,     line_size, h);
    ff_put_pixels8_mmxext(block + 8, pixels + 8, line_size, h);
}

void ff_put_mpeg4_qpel16_h_lowpass_mmxext(uint8_t *dst, uint8_t *src,
                                         int dstStride, int srcStride, int h);
void ff_avg_mpeg4_qpel16_h_lowpass_mmxext(uint8_t *dst, uint8_t *src,
                                         int dstStride, int srcStride, int h);
void ff_put_no_rnd_mpeg4_qpel16_h_lowpass_mmxext(uint8_t *dst, uint8_t *src,
                                                 int dstStride, int srcStride,
                                                 int h);
void ff_put_mpeg4_qpel8_h_lowpass_mmxext(uint8_t *dst, uint8_t *src,
                                        int dstStride, int srcStride, int h);
void ff_avg_mpeg4_qpel8_h_lowpass_mmxext(uint8_t *dst, uint8_t *src,
                                        int dstStride, int srcStride, int h);
void ff_put_no_rnd_mpeg4_qpel8_h_lowpass_mmxext(uint8_t *dst, uint8_t *src,
                                                int dstStride, int srcStride,
                                                int h);
void ff_put_mpeg4_qpel16_v_lowpass_mmxext(uint8_t *dst, uint8_t *src,
                                         int dstStride, int srcStride);
void ff_avg_mpeg4_qpel16_v_lowpass_mmxext(uint8_t *dst, uint8_t *src,
                                         int dstStride, int srcStride);
void ff_put_no_rnd_mpeg4_qpel16_v_lowpass_mmxext(uint8_t *dst, uint8_t *src,
                                                 int dstStride, int srcStride);
void ff_put_mpeg4_qpel8_v_lowpass_mmxext(uint8_t *dst, uint8_t *src,
                                        int dstStride, int srcStride);
void ff_avg_mpeg4_qpel8_v_lowpass_mmxext(uint8_t *dst, uint8_t *src,
                                        int dstStride, int srcStride);
void ff_put_no_rnd_mpeg4_qpel8_v_lowpass_mmxext(uint8_t *dst, uint8_t *src,
                                                int dstStride, int srcStride);
#define ff_put_no_rnd_pixels16_mmxext ff_put_pixels16_mmxext
#define ff_put_no_rnd_pixels8_mmxext ff_put_pixels8_mmxext
#endif /* HAVE_YASM */


#if HAVE_INLINE_ASM

#define JUMPALIGN()     __asm__ volatile (".p2align 3"::)
#define MOVQ_ZERO(regd) __asm__ volatile ("pxor %%"#regd", %%"#regd ::)

#define MOVQ_BFE(regd)                                  \
    __asm__ volatile (                                  \
        "pcmpeqd %%"#regd", %%"#regd"   \n\t"           \
        "paddb   %%"#regd", %%"#regd"   \n\t" ::)

#ifndef PIC
#define MOVQ_BONE(regd) __asm__ volatile ("movq %0, %%"#regd" \n\t" :: "m"(ff_bone))
#define MOVQ_WTWO(regd) __asm__ volatile ("movq %0, %%"#regd" \n\t" :: "m"(ff_wtwo))
#else
// for shared library it's better to use this way for accessing constants
// pcmpeqd -> -1
#define MOVQ_BONE(regd)                                 \
    __asm__ volatile (                                  \
        "pcmpeqd  %%"#regd", %%"#regd"  \n\t"           \
        "psrlw          $15, %%"#regd"  \n\t"           \
        "packuswb %%"#regd", %%"#regd"  \n\t" ::)

#define MOVQ_WTWO(regd)                                 \
    __asm__ volatile (                                  \
        "pcmpeqd %%"#regd", %%"#regd"   \n\t"           \
        "psrlw         $15, %%"#regd"   \n\t"           \
        "psllw          $1, %%"#regd"   \n\t"::)

#endif

// using regr as temporary and for the output result
// first argument is unmodifed and second is trashed
// regfe is supposed to contain 0xfefefefefefefefe
#define PAVGB_MMX(rega, regb, regr, regfe)                       \
    "movq   "#rega", "#regr"            \n\t"                    \
    "por    "#regb", "#regr"            \n\t"                    \
    "pxor   "#rega", "#regb"            \n\t"                    \
    "pand  "#regfe", "#regb"            \n\t"                    \
    "psrlq       $1, "#regb"            \n\t"                    \
    "psubb  "#regb", "#regr"            \n\t"

// mm6 is supposed to contain 0xfefefefefefefefe
#define PAVGBP_MMX(rega, regb, regr, regc, regd, regp)           \
    "movq  "#rega", "#regr"             \n\t"                    \
    "movq  "#regc", "#regp"             \n\t"                    \
    "por   "#regb", "#regr"             \n\t"                    \
    "por   "#regd", "#regp"             \n\t"                    \
    "pxor  "#rega", "#regb"             \n\t"                    \
    "pxor  "#regc", "#regd"             \n\t"                    \
    "pand    %%mm6, "#regb"             \n\t"                    \
    "pand    %%mm6, "#regd"             \n\t"                    \
    "psrlq      $1, "#regd"             \n\t"                    \
    "psrlq      $1, "#regb"             \n\t"                    \
    "psubb "#regb", "#regr"             \n\t"                    \
    "psubb "#regd", "#regp"             \n\t"

/***********************************/
/* MMX rounding */

#define DEF(x, y) x ## _ ## y ## _mmx
#define SET_RND  MOVQ_WTWO
#define PAVGBP(a, b, c, d, e, f)        PAVGBP_MMX(a, b, c, d, e, f)
#define PAVGB(a, b, c, e)               PAVGB_MMX(a, b, c, e)
#define OP_AVG(a, b, c, e)              PAVGB_MMX(a, b, c, e)

#include "dsputil_rnd_template.c"

#undef DEF
#undef SET_RND
#undef PAVGBP
#undef PAVGB
#undef OP_AVG

#endif /* HAVE_INLINE_ASM */


#if HAVE_YASM

/***********************************/
/* MMXEXT specific */

//FIXME the following could be optimized too ...
static void ff_avg_pixels16_mmxext(uint8_t *block, const uint8_t *pixels,
                                   int line_size, int h)
{
    ff_avg_pixels8_mmxext(block,     pixels,     line_size, h);
    ff_avg_pixels8_mmxext(block + 8, pixels + 8, line_size, h);
}

#endif /* HAVE_YASM */


#if HAVE_INLINE_ASM
/***********************************/
/* standard MMX */

void ff_put_pixels_clamped_mmx(const int16_t *block, uint8_t *pixels,
                               int line_size)
{
    const int16_t *p;
    uint8_t *pix;

    /* read the pixels */
    p   = block;
    pix = pixels;
    /* unrolled loop */
    __asm__ volatile (
        "movq      (%3), %%mm0          \n\t"
        "movq     8(%3), %%mm1          \n\t"
        "movq    16(%3), %%mm2          \n\t"
        "movq    24(%3), %%mm3          \n\t"
        "movq    32(%3), %%mm4          \n\t"
        "movq    40(%3), %%mm5          \n\t"
        "movq    48(%3), %%mm6          \n\t"
        "movq    56(%3), %%mm7          \n\t"
        "packuswb %%mm1, %%mm0          \n\t"
        "packuswb %%mm3, %%mm2          \n\t"
        "packuswb %%mm5, %%mm4          \n\t"
        "packuswb %%mm7, %%mm6          \n\t"
        "movq     %%mm0, (%0)           \n\t"
        "movq     %%mm2, (%0, %1)       \n\t"
        "movq     %%mm4, (%0, %1, 2)    \n\t"
        "movq     %%mm6, (%0, %2)       \n\t"
        :: "r"(pix), "r"((x86_reg)line_size), "r"((x86_reg)line_size * 3),
           "r"(p)
        : "memory");
    pix += line_size * 4;
    p   += 32;

    // if here would be an exact copy of the code above
    // compiler would generate some very strange code
    // thus using "r"
    __asm__ volatile (
        "movq       (%3), %%mm0         \n\t"
        "movq      8(%3), %%mm1         \n\t"
        "movq     16(%3), %%mm2         \n\t"
        "movq     24(%3), %%mm3         \n\t"
        "movq     32(%3), %%mm4         \n\t"
        "movq     40(%3), %%mm5         \n\t"
        "movq     48(%3), %%mm6         \n\t"
        "movq     56(%3), %%mm7         \n\t"
        "packuswb  %%mm1, %%mm0         \n\t"
        "packuswb  %%mm3, %%mm2         \n\t"
        "packuswb  %%mm5, %%mm4         \n\t"
        "packuswb  %%mm7, %%mm6         \n\t"
        "movq      %%mm0, (%0)          \n\t"
        "movq      %%mm2, (%0, %1)      \n\t"
        "movq      %%mm4, (%0, %1, 2)   \n\t"
        "movq      %%mm6, (%0, %2)      \n\t"
        :: "r"(pix), "r"((x86_reg)line_size), "r"((x86_reg)line_size * 3), "r"(p)
        : "memory");
}

#define put_signed_pixels_clamped_mmx_half(off)             \
    "movq          "#off"(%2), %%mm1        \n\t"           \
    "movq     16 + "#off"(%2), %%mm2        \n\t"           \
    "movq     32 + "#off"(%2), %%mm3        \n\t"           \
    "movq     48 + "#off"(%2), %%mm4        \n\t"           \
    "packsswb  8 + "#off"(%2), %%mm1        \n\t"           \
    "packsswb 24 + "#off"(%2), %%mm2        \n\t"           \
    "packsswb 40 + "#off"(%2), %%mm3        \n\t"           \
    "packsswb 56 + "#off"(%2), %%mm4        \n\t"           \
    "paddb              %%mm0, %%mm1        \n\t"           \
    "paddb              %%mm0, %%mm2        \n\t"           \
    "paddb              %%mm0, %%mm3        \n\t"           \
    "paddb              %%mm0, %%mm4        \n\t"           \
    "movq               %%mm1, (%0)         \n\t"           \
    "movq               %%mm2, (%0, %3)     \n\t"           \
    "movq               %%mm3, (%0, %3, 2)  \n\t"           \
    "movq               %%mm4, (%0, %1)     \n\t"

void ff_put_signed_pixels_clamped_mmx(const int16_t *block, uint8_t *pixels,
                                      int line_size)
{
    x86_reg line_skip = line_size;
    x86_reg line_skip3;

    __asm__ volatile (
        "movq "MANGLE(ff_pb_80)", %%mm0     \n\t"
        "lea         (%3, %3, 2), %1        \n\t"
        put_signed_pixels_clamped_mmx_half(0)
        "lea         (%0, %3, 4), %0        \n\t"
        put_signed_pixels_clamped_mmx_half(64)
        : "+&r"(pixels), "=&r"(line_skip3)
        : "r"(block), "r"(line_skip)
        : "memory");
}

void ff_add_pixels_clamped_mmx(const int16_t *block, uint8_t *pixels,
                               int line_size)
{
    const int16_t *p;
    uint8_t *pix;
    int i;

    /* read the pixels */
    p   = block;
    pix = pixels;
    MOVQ_ZERO(mm7);
    i = 4;
    do {
        __asm__ volatile (
            "movq        (%2), %%mm0    \n\t"
            "movq       8(%2), %%mm1    \n\t"
            "movq      16(%2), %%mm2    \n\t"
            "movq      24(%2), %%mm3    \n\t"
            "movq          %0, %%mm4    \n\t"
            "movq          %1, %%mm6    \n\t"
            "movq       %%mm4, %%mm5    \n\t"
            "punpcklbw  %%mm7, %%mm4    \n\t"
            "punpckhbw  %%mm7, %%mm5    \n\t"
            "paddsw     %%mm4, %%mm0    \n\t"
            "paddsw     %%mm5, %%mm1    \n\t"
            "movq       %%mm6, %%mm5    \n\t"
            "punpcklbw  %%mm7, %%mm6    \n\t"
            "punpckhbw  %%mm7, %%mm5    \n\t"
            "paddsw     %%mm6, %%mm2    \n\t"
            "paddsw     %%mm5, %%mm3    \n\t"
            "packuswb   %%mm1, %%mm0    \n\t"
            "packuswb   %%mm3, %%mm2    \n\t"
            "movq       %%mm0, %0       \n\t"
            "movq       %%mm2, %1       \n\t"
            : "+m"(*pix), "+m"(*(pix + line_size))
            : "r"(p)
            : "memory");
        pix += line_size * 2;
        p   += 16;
    } while (--i);
}

static void put_pixels8_mmx(uint8_t *block, const uint8_t *pixels,
                            ptrdiff_t line_size, int h)
{
    __asm__ volatile (
        "lea   (%3, %3), %%"REG_a"      \n\t"
        ".p2align     3                 \n\t"
        "1:                             \n\t"
        "movq  (%1    ), %%mm0          \n\t"
        "movq  (%1, %3), %%mm1          \n\t"
        "movq     %%mm0, (%2)           \n\t"
        "movq     %%mm1, (%2, %3)       \n\t"
        "add  %%"REG_a", %1             \n\t"
        "add  %%"REG_a", %2             \n\t"
        "movq  (%1    ), %%mm0          \n\t"
        "movq  (%1, %3), %%mm1          \n\t"
        "movq     %%mm0, (%2)           \n\t"
        "movq     %%mm1, (%2, %3)       \n\t"
        "add  %%"REG_a", %1             \n\t"
        "add  %%"REG_a", %2             \n\t"
        "subl        $4, %0             \n\t"
        "jnz         1b                 \n\t"
        : "+g"(h), "+r"(pixels),  "+r"(block)
        : "r"((x86_reg)line_size)
        : "%"REG_a, "memory"
        );
}

static void put_pixels16_mmx(uint8_t *block, const uint8_t *pixels,
                             ptrdiff_t line_size, int h)
{
    __asm__ volatile (
        "lea   (%3, %3), %%"REG_a"      \n\t"
        ".p2align     3                 \n\t"
        "1:                             \n\t"
        "movq  (%1    ), %%mm0          \n\t"
        "movq 8(%1    ), %%mm4          \n\t"
        "movq  (%1, %3), %%mm1          \n\t"
        "movq 8(%1, %3), %%mm5          \n\t"
        "movq     %%mm0,  (%2)          \n\t"
        "movq     %%mm4, 8(%2)          \n\t"
        "movq     %%mm1,  (%2, %3)      \n\t"
        "movq     %%mm5, 8(%2, %3)      \n\t"
        "add  %%"REG_a", %1             \n\t"
        "add  %%"REG_a", %2             \n\t"
        "movq  (%1    ), %%mm0          \n\t"
        "movq 8(%1    ), %%mm4          \n\t"
        "movq  (%1, %3), %%mm1          \n\t"
        "movq 8(%1, %3), %%mm5          \n\t"
        "movq     %%mm0,  (%2)          \n\t"
        "movq     %%mm4, 8(%2)          \n\t"
        "movq     %%mm1,  (%2, %3)      \n\t"
        "movq     %%mm5, 8(%2, %3)      \n\t"
        "add  %%"REG_a", %1             \n\t"
        "add  %%"REG_a", %2             \n\t"
        "subl        $4, %0             \n\t"
        "jnz         1b                 \n\t"
        : "+g"(h), "+r"(pixels),  "+r"(block)
        : "r"((x86_reg)line_size)
        : "%"REG_a, "memory"
        );
}

#define CLEAR_BLOCKS(name, n)                           \
static void name(int16_t *blocks)                       \
{                                                       \
    __asm__ volatile (                                  \
        "pxor %%mm7, %%mm7              \n\t"           \
        "mov     %1,        %%"REG_a"   \n\t"           \
        "1:                             \n\t"           \
        "movq %%mm7,   (%0, %%"REG_a")  \n\t"           \
        "movq %%mm7,  8(%0, %%"REG_a")  \n\t"           \
        "movq %%mm7, 16(%0, %%"REG_a")  \n\t"           \
        "movq %%mm7, 24(%0, %%"REG_a")  \n\t"           \
        "add    $32, %%"REG_a"          \n\t"           \
        "js      1b                     \n\t"           \
        :: "r"(((uint8_t *)blocks) + 128 * n),          \
           "i"(-128 * n)                                \
        : "%"REG_a                                      \
        );                                              \
}
CLEAR_BLOCKS(clear_blocks_mmx, 6)
CLEAR_BLOCKS(clear_block_mmx, 1)

static void clear_block_sse(int16_t *block)
{
    __asm__ volatile (
        "xorps  %%xmm0, %%xmm0          \n"
        "movaps %%xmm0,    (%0)         \n"
        "movaps %%xmm0,  16(%0)         \n"
        "movaps %%xmm0,  32(%0)         \n"
        "movaps %%xmm0,  48(%0)         \n"
        "movaps %%xmm0,  64(%0)         \n"
        "movaps %%xmm0,  80(%0)         \n"
        "movaps %%xmm0,  96(%0)         \n"
        "movaps %%xmm0, 112(%0)         \n"
        :: "r"(block)
        : "memory"
    );
}

static void clear_blocks_sse(int16_t *blocks)
{
    __asm__ volatile (
        "xorps  %%xmm0, %%xmm0              \n"
        "mov        %1,         %%"REG_a"   \n"
        "1:                                 \n"
        "movaps %%xmm0,    (%0, %%"REG_a")  \n"
        "movaps %%xmm0,  16(%0, %%"REG_a")  \n"
        "movaps %%xmm0,  32(%0, %%"REG_a")  \n"
        "movaps %%xmm0,  48(%0, %%"REG_a")  \n"
        "movaps %%xmm0,  64(%0, %%"REG_a")  \n"
        "movaps %%xmm0,  80(%0, %%"REG_a")  \n"
        "movaps %%xmm0,  96(%0, %%"REG_a")  \n"
        "movaps %%xmm0, 112(%0, %%"REG_a")  \n"
        "add      $128,         %%"REG_a"   \n"
        "js         1b                      \n"
        :: "r"(((uint8_t *)blocks) + 128 * 6),
           "i"(-128 * 6)
        : "%"REG_a
    );
}

static void add_bytes_mmx(uint8_t *dst, uint8_t *src, int w)
{
    x86_reg i = 0;
    __asm__ volatile (
        "jmp          2f                \n\t"
        "1:                             \n\t"
        "movq   (%1, %0), %%mm0         \n\t"
        "movq   (%2, %0), %%mm1         \n\t"
        "paddb     %%mm0, %%mm1         \n\t"
        "movq      %%mm1, (%2, %0)      \n\t"
        "movq  8(%1, %0), %%mm0         \n\t"
        "movq  8(%2, %0), %%mm1         \n\t"
        "paddb     %%mm0, %%mm1         \n\t"
        "movq      %%mm1, 8(%2, %0)     \n\t"
        "add         $16, %0            \n\t"
        "2:                             \n\t"
        "cmp          %3, %0            \n\t"
        "js           1b                \n\t"
        : "+r"(i)
        : "r"(src), "r"(dst), "r"((x86_reg)w - 15)
    );
    for ( ; i < w; i++)
        dst[i + 0] += src[i + 0];
}

#if HAVE_7REGS
static void add_hfyu_median_prediction_cmov(uint8_t *dst, const uint8_t *top,
                                            const uint8_t *diff, int w,
                                            int *left, int *left_top)
{
    x86_reg w2 = -w;
    x86_reg x;
    int l  = *left     & 0xff;
    int tl = *left_top & 0xff;
    int t;
    __asm__ volatile (
        "mov          %7, %3            \n"
        "1:                             \n"
        "movzbl (%3, %4), %2            \n"
        "mov          %2, %k3           \n"
        "sub         %b1, %b3           \n"
        "add         %b0, %b3           \n"
        "mov          %2, %1            \n"
        "cmp          %0, %2            \n"
        "cmovg        %0, %2            \n"
        "cmovg        %1, %0            \n"
        "cmp         %k3, %0            \n"
        "cmovg       %k3, %0            \n"
        "mov          %7, %3            \n"
        "cmp          %2, %0            \n"
        "cmovl        %2, %0            \n"
        "add    (%6, %4), %b0           \n"
        "mov         %b0, (%5, %4)      \n"
        "inc          %4                \n"
        "jl           1b                \n"
        : "+&q"(l), "+&q"(tl), "=&r"(t), "=&q"(x), "+&r"(w2)
        : "r"(dst + w), "r"(diff + w), "rm"(top + w)
    );
    *left     = l;
    *left_top = tl;
}
#endif
#endif /* HAVE_INLINE_ASM */

void ff_h263_v_loop_filter_mmx(uint8_t *src, int stride, int qscale);
void ff_h263_h_loop_filter_mmx(uint8_t *src, int stride, int qscale);

#if HAVE_INLINE_ASM
/* Draw the edges of width 'w' of an image of size width, height
 * this MMX version can only handle w == 8 || w == 16. */
static void draw_edges_mmx(uint8_t *buf, int wrap, int width, int height,
                           int w, int h, int sides)
{
    uint8_t *ptr, *last_line;
    int i;

    last_line = buf + (height - 1) * wrap;
    /* left and right */
    ptr = buf;
    if (w == 8) {
        __asm__ volatile (
            "1:                             \n\t"
            "movd            (%0), %%mm0    \n\t"
            "punpcklbw      %%mm0, %%mm0    \n\t"
            "punpcklwd      %%mm0, %%mm0    \n\t"
            "punpckldq      %%mm0, %%mm0    \n\t"
            "movq           %%mm0, -8(%0)   \n\t"
            "movq      -8(%0, %2), %%mm1    \n\t"
            "punpckhbw      %%mm1, %%mm1    \n\t"
            "punpckhwd      %%mm1, %%mm1    \n\t"
            "punpckhdq      %%mm1, %%mm1    \n\t"
            "movq           %%mm1, (%0, %2) \n\t"
            "add               %1, %0       \n\t"
            "cmp               %3, %0       \n\t"
            "jb                1b           \n\t"
            : "+r"(ptr)
            : "r"((x86_reg)wrap), "r"((x86_reg)width), "r"(ptr + wrap * height)
            );
    } else if(w==16){
        __asm__ volatile (
            "1:                                 \n\t"
            "movd            (%0), %%mm0        \n\t"
            "punpcklbw      %%mm0, %%mm0        \n\t"
            "punpcklwd      %%mm0, %%mm0        \n\t"
            "punpckldq      %%mm0, %%mm0        \n\t"
            "movq           %%mm0, -8(%0)       \n\t"
            "movq           %%mm0, -16(%0)      \n\t"
            "movq      -8(%0, %2), %%mm1        \n\t"
            "punpckhbw      %%mm1, %%mm1        \n\t"
            "punpckhwd      %%mm1, %%mm1        \n\t"
            "punpckhdq      %%mm1, %%mm1        \n\t"
            "movq           %%mm1,  (%0, %2)    \n\t"
            "movq           %%mm1, 8(%0, %2)    \n\t"
            "add               %1, %0           \n\t"
            "cmp               %3, %0           \n\t"
            "jb                1b               \n\t"
            : "+r"(ptr)
            : "r"((x86_reg)wrap), "r"((x86_reg)width), "r"(ptr + wrap * height)
            );
    } else {
        av_assert1(w == 4);
        __asm__ volatile (
            "1:                             \n\t"
            "movd            (%0), %%mm0    \n\t"
            "punpcklbw      %%mm0, %%mm0    \n\t"
            "punpcklwd      %%mm0, %%mm0    \n\t"
            "movd           %%mm0, -4(%0)   \n\t"
            "movd      -4(%0, %2), %%mm1    \n\t"
            "punpcklbw      %%mm1, %%mm1    \n\t"
            "punpckhwd      %%mm1, %%mm1    \n\t"
            "punpckhdq      %%mm1, %%mm1    \n\t"
            "movd           %%mm1, (%0, %2) \n\t"
            "add               %1, %0       \n\t"
            "cmp               %3, %0       \n\t"
            "jb                1b           \n\t"
            : "+r"(ptr)
            : "r"((x86_reg)wrap), "r"((x86_reg)width), "r"(ptr + wrap * height)
            );
    }

    /* top and bottom (and hopefully also the corners) */
    if (sides & EDGE_TOP) {
        for (i = 0; i < h; i += 4) {
            ptr = buf - (i + 1) * wrap - w;
            __asm__ volatile (
                "1:                             \n\t"
                "movq (%1, %0), %%mm0           \n\t"
                "movq    %%mm0, (%0)            \n\t"
                "movq    %%mm0, (%0, %2)        \n\t"
                "movq    %%mm0, (%0, %2, 2)     \n\t"
                "movq    %%mm0, (%0, %3)        \n\t"
                "add        $8, %0              \n\t"
                "cmp        %4, %0              \n\t"
                "jb         1b                  \n\t"
                : "+r"(ptr)
                : "r"((x86_reg)buf - (x86_reg)ptr - w), "r"((x86_reg) -wrap),
                  "r"((x86_reg) -wrap * 3), "r"(ptr + width + 2 * w)
                );
        }
    }

    if (sides & EDGE_BOTTOM) {
        for (i = 0; i < h; i += 4) {
            ptr = last_line + (i + 1) * wrap - w;
            __asm__ volatile (
                "1:                             \n\t"
                "movq (%1, %0), %%mm0           \n\t"
                "movq    %%mm0, (%0)            \n\t"
                "movq    %%mm0, (%0, %2)        \n\t"
                "movq    %%mm0, (%0, %2, 2)     \n\t"
                "movq    %%mm0, (%0, %3)        \n\t"
                "add        $8, %0              \n\t"
                "cmp        %4, %0              \n\t"
                "jb         1b                  \n\t"
                : "+r"(ptr)
                : "r"((x86_reg)last_line - (x86_reg)ptr - w),
                  "r"((x86_reg)wrap), "r"((x86_reg)wrap * 3),
                  "r"(ptr + width + 2 * w)
                );
        }
    }
}
#endif /* HAVE_INLINE_ASM */


#if HAVE_YASM
#define QPEL_OP(OPNAME, ROUNDER, RND, MMX)                              \
static void OPNAME ## qpel8_mc00_ ## MMX (uint8_t *dst, uint8_t *src,   \
                                          ptrdiff_t stride)             \
{                                                                       \
    ff_ ## OPNAME ## pixels8_ ## MMX(dst, src, stride, 8);              \
}                                                                       \
                                                                        \
static void OPNAME ## qpel8_mc10_ ## MMX(uint8_t *dst, uint8_t *src,    \
                                         ptrdiff_t stride)              \
{                                                                       \
    uint64_t temp[8];                                                   \
    uint8_t * const half = (uint8_t*)temp;                              \
    ff_put ## RND ## mpeg4_qpel8_h_lowpass_ ## MMX(half, src, 8,        \
                                                   stride, 8);          \
    ff_ ## OPNAME ## pixels8_l2_ ## MMX(dst, src, half,                 \
                                        stride, stride, 8);             \
}                                                                       \
                                                                        \
static void OPNAME ## qpel8_mc20_ ## MMX(uint8_t *dst, uint8_t *src,    \
                                         ptrdiff_t stride)              \
{                                                                       \
    ff_ ## OPNAME ## mpeg4_qpel8_h_lowpass_ ## MMX(dst, src, stride,    \
                                                   stride, 8);          \
}                                                                       \
                                                                        \
static void OPNAME ## qpel8_mc30_ ## MMX(uint8_t *dst, uint8_t *src,    \
                                         ptrdiff_t stride)              \
{                                                                       \
    uint64_t temp[8];                                                   \
    uint8_t * const half = (uint8_t*)temp;                              \
    ff_put ## RND ## mpeg4_qpel8_h_lowpass_ ## MMX(half, src, 8,        \
                                                   stride, 8);          \
    ff_ ## OPNAME ## pixels8_l2_ ## MMX(dst, src + 1, half, stride,     \
                                        stride, 8);                     \
}                                                                       \
                                                                        \
static void OPNAME ## qpel8_mc01_ ## MMX(uint8_t *dst, uint8_t *src,    \
                                         ptrdiff_t stride)              \
{                                                                       \
    uint64_t temp[8];                                                   \
    uint8_t * const half = (uint8_t*)temp;                              \
    ff_put ## RND ## mpeg4_qpel8_v_lowpass_ ## MMX(half, src,           \
                                                   8, stride);          \
    ff_ ## OPNAME ## pixels8_l2_ ## MMX(dst, src, half,                 \
                                        stride, stride, 8);             \
}                                                                       \
                                                                        \
static void OPNAME ## qpel8_mc02_ ## MMX(uint8_t *dst, uint8_t *src,    \
                                         ptrdiff_t stride)              \
{                                                                       \
    ff_ ## OPNAME ## mpeg4_qpel8_v_lowpass_ ## MMX(dst, src,            \
                                                   stride, stride);     \
}                                                                       \
                                                                        \
static void OPNAME ## qpel8_mc03_ ## MMX(uint8_t *dst, uint8_t *src,    \
                                         ptrdiff_t stride)              \
{                                                                       \
    uint64_t temp[8];                                                   \
    uint8_t * const half = (uint8_t*)temp;                              \
    ff_put ## RND ## mpeg4_qpel8_v_lowpass_ ## MMX(half, src,           \
                                                   8, stride);          \
    ff_ ## OPNAME ## pixels8_l2_ ## MMX(dst, src + stride, half, stride,\
                                        stride, 8);                     \
}                                                                       \
                                                                        \
static void OPNAME ## qpel8_mc11_ ## MMX(uint8_t *dst, uint8_t *src,    \
                                         ptrdiff_t stride)              \
{                                                                       \
    uint64_t half[8 + 9];                                               \
    uint8_t * const halfH  = ((uint8_t*)half) + 64;                     \
    uint8_t * const halfHV = ((uint8_t*)half);                          \
    ff_put ## RND ## mpeg4_qpel8_h_lowpass_ ## MMX(halfH, src, 8,       \
                                                   stride, 9);          \
    ff_put ## RND ## pixels8_l2_ ## MMX(halfH, src, halfH, 8,           \
                                        stride, 9);                     \
    ff_put ## RND ## mpeg4_qpel8_v_lowpass_ ## MMX(halfHV, halfH, 8, 8);\
    ff_ ## OPNAME ## pixels8_l2_ ## MMX(dst, halfH, halfHV,             \
                                        stride, 8, 8);                  \
}                                                                       \
                                                                        \
static void OPNAME ## qpel8_mc31_ ## MMX(uint8_t *dst, uint8_t *src,    \
                                         ptrdiff_t stride)              \
{                                                                       \
    uint64_t half[8 + 9];                                               \
    uint8_t * const halfH  = ((uint8_t*)half) + 64;                     \
    uint8_t * const halfHV = ((uint8_t*)half);                          \
    ff_put ## RND ## mpeg4_qpel8_h_lowpass_ ## MMX(halfH, src, 8,       \
                                                   stride, 9);          \
    ff_put ## RND ## pixels8_l2_ ## MMX(halfH, src + 1, halfH, 8,       \
                                        stride, 9);                     \
    ff_put ## RND ## mpeg4_qpel8_v_lowpass_ ## MMX(halfHV, halfH, 8, 8);\
    ff_ ## OPNAME ## pixels8_l2_ ## MMX(dst, halfH, halfHV,             \
                                        stride, 8, 8);                  \
}                                                                       \
                                                                        \
static void OPNAME ## qpel8_mc13_ ## MMX(uint8_t *dst, uint8_t *src,    \
                                         ptrdiff_t stride)              \
{                                                                       \
    uint64_t half[8 + 9];                                               \
    uint8_t * const halfH  = ((uint8_t*)half) + 64;                     \
    uint8_t * const halfHV = ((uint8_t*)half);                          \
    ff_put ## RND ## mpeg4_qpel8_h_lowpass_ ## MMX(halfH, src, 8,       \
                                                   stride, 9);          \
    ff_put ## RND ## pixels8_l2_ ## MMX(halfH, src, halfH, 8,           \
                                        stride, 9);                     \
    ff_put ## RND ## mpeg4_qpel8_v_lowpass_ ## MMX(halfHV, halfH, 8, 8);\
    ff_ ## OPNAME ## pixels8_l2_ ## MMX(dst, halfH + 8, halfHV,         \
                                        stride, 8, 8);                  \
}                                                                       \
                                                                        \
static void OPNAME ## qpel8_mc33_ ## MMX(uint8_t *dst, uint8_t *src,    \
                                         ptrdiff_t stride)              \
{                                                                       \
    uint64_t half[8 + 9];                                               \
    uint8_t * const halfH  = ((uint8_t*)half) + 64;                     \
    uint8_t * const halfHV = ((uint8_t*)half);                          \
    ff_put ## RND ## mpeg4_qpel8_h_lowpass_ ## MMX(halfH, src, 8,       \
                                                   stride, 9);          \
    ff_put ## RND ## pixels8_l2_ ## MMX(halfH, src + 1, halfH, 8,       \
                                        stride, 9);                     \
    ff_put ## RND ## mpeg4_qpel8_v_lowpass_ ## MMX(halfHV, halfH, 8, 8);\
    ff_ ## OPNAME ## pixels8_l2_ ## MMX(dst, halfH + 8, halfHV,         \
                                        stride, 8, 8);                  \
}                                                                       \
                                                                        \
static void OPNAME ## qpel8_mc21_ ## MMX(uint8_t *dst, uint8_t *src,    \
                                         ptrdiff_t stride)              \
{                                                                       \
    uint64_t half[8 + 9];                                               \
    uint8_t * const halfH  = ((uint8_t*)half) + 64;                     \
    uint8_t * const halfHV = ((uint8_t*)half);                          \
    ff_put ## RND ## mpeg4_qpel8_h_lowpass_ ## MMX(halfH, src, 8,       \
                                                   stride, 9);          \
    ff_put ## RND ## mpeg4_qpel8_v_lowpass_ ## MMX(halfHV, halfH, 8, 8);\
    ff_ ## OPNAME ## pixels8_l2_ ## MMX(dst, halfH, halfHV,             \
                                        stride, 8, 8);                  \
}                                                                       \
                                                                        \
static void OPNAME ## qpel8_mc23_ ## MMX(uint8_t *dst, uint8_t *src,    \
                                         ptrdiff_t stride)              \
{                                                                       \
    uint64_t half[8 + 9];                                               \
    uint8_t * const halfH  = ((uint8_t*)half) + 64;                     \
    uint8_t * const halfHV = ((uint8_t*)half);                          \
    ff_put ## RND ## mpeg4_qpel8_h_lowpass_ ## MMX(halfH, src, 8,       \
                                                   stride, 9);          \
    ff_put ## RND ## mpeg4_qpel8_v_lowpass_ ## MMX(halfHV, halfH, 8, 8);\
    ff_ ## OPNAME ## pixels8_l2_ ## MMX(dst, halfH + 8, halfHV,         \
                                        stride, 8, 8);                  \
}                                                                       \
                                                                        \
static void OPNAME ## qpel8_mc12_ ## MMX(uint8_t *dst, uint8_t *src,    \
                                         ptrdiff_t stride)              \
{                                                                       \
    uint64_t half[8 + 9];                                               \
    uint8_t * const halfH = ((uint8_t*)half);                           \
    ff_put ## RND ## mpeg4_qpel8_h_lowpass_ ## MMX(halfH, src, 8,       \
                                                   stride, 9);          \
    ff_put ## RND ## pixels8_l2_ ## MMX(halfH, src, halfH,              \
                                        8, stride, 9);                  \
    ff_ ## OPNAME ## mpeg4_qpel8_v_lowpass_ ## MMX(dst, halfH,          \
                                                   stride, 8);          \
}                                                                       \
                                                                        \
static void OPNAME ## qpel8_mc32_ ## MMX(uint8_t *dst, uint8_t *src,    \
                                         ptrdiff_t stride)              \
{                                                                       \
    uint64_t half[8 + 9];                                               \
    uint8_t * const halfH = ((uint8_t*)half);                           \
    ff_put ## RND ## mpeg4_qpel8_h_lowpass_ ## MMX(halfH, src, 8,       \
                                                   stride, 9);          \
    ff_put ## RND ## pixels8_l2_ ## MMX(halfH, src + 1, halfH, 8,       \
                                        stride, 9);                     \
    ff_ ## OPNAME ## mpeg4_qpel8_v_lowpass_ ## MMX(dst, halfH,          \
                                                   stride, 8);          \
}                                                                       \
                                                                        \
static void OPNAME ## qpel8_mc22_ ## MMX(uint8_t *dst, uint8_t *src,    \
                                         ptrdiff_t stride)              \
{                                                                       \
    uint64_t half[9];                                                   \
    uint8_t * const halfH = ((uint8_t*)half);                           \
    ff_put ## RND ## mpeg4_qpel8_h_lowpass_ ## MMX(halfH, src, 8,       \
                                                   stride, 9);          \
    ff_ ## OPNAME ## mpeg4_qpel8_v_lowpass_ ## MMX(dst, halfH,          \
                                                   stride, 8);          \
}                                                                       \
                                                                        \
static void OPNAME ## qpel16_mc00_ ## MMX (uint8_t *dst, uint8_t *src,  \
                                           ptrdiff_t stride)            \
{                                                                       \
    ff_ ## OPNAME ## pixels16_ ## MMX(dst, src, stride, 16);            \
}                                                                       \
                                                                        \
static void OPNAME ## qpel16_mc10_ ## MMX(uint8_t *dst, uint8_t *src,   \
                                          ptrdiff_t stride)             \
{                                                                       \
    uint64_t temp[32];                                                  \
    uint8_t * const half = (uint8_t*)temp;                              \
    ff_put ## RND ## mpeg4_qpel16_h_lowpass_ ## MMX(half, src, 16,      \
                                                    stride, 16);        \
    ff_ ## OPNAME ## pixels16_l2_ ## MMX(dst, src, half, stride,        \
                                         stride, 16);                   \
}                                                                       \
                                                                        \
static void OPNAME ## qpel16_mc20_ ## MMX(uint8_t *dst, uint8_t *src,   \
                                          ptrdiff_t stride)             \
{                                                                       \
    ff_ ## OPNAME ## mpeg4_qpel16_h_lowpass_ ## MMX(dst, src,           \
                                                    stride, stride, 16);\
}                                                                       \
                                                                        \
static void OPNAME ## qpel16_mc30_ ## MMX(uint8_t *dst, uint8_t *src,   \
                                          ptrdiff_t stride)             \
{                                                                       \
    uint64_t temp[32];                                                  \
    uint8_t * const half = (uint8_t*)temp;                              \
    ff_put ## RND ## mpeg4_qpel16_h_lowpass_ ## MMX(half, src, 16,      \
                                                    stride, 16);        \
    ff_ ## OPNAME ## pixels16_l2_ ## MMX(dst, src + 1, half,            \
                                         stride, stride, 16);           \
}                                                                       \
                                                                        \
static void OPNAME ## qpel16_mc01_ ## MMX(uint8_t *dst, uint8_t *src,   \
                                          ptrdiff_t stride)             \
{                                                                       \
    uint64_t temp[32];                                                  \
    uint8_t * const half = (uint8_t*)temp;                              \
    ff_put ## RND ## mpeg4_qpel16_v_lowpass_ ## MMX(half, src, 16,      \
                                                    stride);            \
    ff_ ## OPNAME ## pixels16_l2_ ## MMX(dst, src, half, stride,        \
                                         stride, 16);                   \
}                                                                       \
                                                                        \
static void OPNAME ## qpel16_mc02_ ## MMX(uint8_t *dst, uint8_t *src,   \
                                          ptrdiff_t stride)             \
{                                                                       \
    ff_ ## OPNAME ## mpeg4_qpel16_v_lowpass_ ## MMX(dst, src,           \
                                                    stride, stride);    \
}                                                                       \
                                                                        \
static void OPNAME ## qpel16_mc03_ ## MMX(uint8_t *dst, uint8_t *src,   \
                                          ptrdiff_t stride)             \
{                                                                       \
    uint64_t temp[32];                                                  \
    uint8_t * const half = (uint8_t*)temp;                              \
    ff_put ## RND ## mpeg4_qpel16_v_lowpass_ ## MMX(half, src, 16,      \
                                                    stride);            \
    ff_ ## OPNAME ## pixels16_l2_ ## MMX(dst, src+stride, half,         \
                                         stride, stride, 16);           \
}                                                                       \
                                                                        \
static void OPNAME ## qpel16_mc11_ ## MMX(uint8_t *dst, uint8_t *src,   \
                                          ptrdiff_t stride)             \
{                                                                       \
    uint64_t half[16 * 2 + 17 * 2];                                     \
    uint8_t * const halfH  = ((uint8_t*)half) + 256;                    \
    uint8_t * const halfHV = ((uint8_t*)half);                          \
    ff_put ## RND ## mpeg4_qpel16_h_lowpass_ ## MMX(halfH, src, 16,     \
                                                    stride, 17);        \
    ff_put ## RND ## pixels16_l2_ ## MMX(halfH, src, halfH, 16,         \
                                         stride, 17);                   \
    ff_put ## RND ## mpeg4_qpel16_v_lowpass_ ## MMX(halfHV, halfH,      \
                                                    16, 16);            \
    ff_ ## OPNAME ## pixels16_l2_ ## MMX(dst, halfH, halfHV,            \
                                         stride, 16, 16);               \
}                                                                       \
                                                                        \
static void OPNAME ## qpel16_mc31_ ## MMX(uint8_t *dst, uint8_t *src,   \
                                          ptrdiff_t stride)             \
{                                                                       \
    uint64_t half[16 * 2 + 17 * 2];                                     \
    uint8_t * const halfH  = ((uint8_t*)half) + 256;                    \
    uint8_t * const halfHV = ((uint8_t*)half);                          \
    ff_put ## RND ## mpeg4_qpel16_h_lowpass_ ## MMX(halfH, src, 16,     \
                                                    stride, 17);        \
    ff_put ## RND ## pixels16_l2_ ## MMX(halfH, src + 1, halfH, 16,     \
                                         stride, 17);                   \
    ff_put ## RND ## mpeg4_qpel16_v_lowpass_ ## MMX(halfHV, halfH,      \
                                                    16, 16);            \
    ff_ ## OPNAME ## pixels16_l2_ ## MMX(dst, halfH, halfHV,            \
                                         stride, 16, 16);               \
}                                                                       \
                                                                        \
static void OPNAME ## qpel16_mc13_ ## MMX(uint8_t *dst, uint8_t *src,   \
                                          ptrdiff_t stride)             \
{                                                                       \
    uint64_t half[16 * 2 + 17 * 2];                                     \
    uint8_t * const halfH  = ((uint8_t*)half) + 256;                    \
    uint8_t * const halfHV = ((uint8_t*)half);                          \
    ff_put ## RND ## mpeg4_qpel16_h_lowpass_ ## MMX(halfH, src, 16,     \
                                                    stride, 17);        \
    ff_put ## RND ## pixels16_l2_ ## MMX(halfH, src, halfH, 16,         \
                                         stride, 17);                   \
    ff_put ## RND ## mpeg4_qpel16_v_lowpass_ ## MMX(halfHV, halfH,      \
                                                    16, 16);            \
    ff_ ## OPNAME ## pixels16_l2_ ## MMX(dst, halfH + 16, halfHV,       \
                                         stride, 16, 16);               \
}                                                                       \
                                                                        \
static void OPNAME ## qpel16_mc33_ ## MMX(uint8_t *dst, uint8_t *src,   \
                                          ptrdiff_t stride)             \
{                                                                       \
    uint64_t half[16 * 2 + 17 * 2];                                     \
    uint8_t * const halfH  = ((uint8_t*)half) + 256;                    \
    uint8_t * const halfHV = ((uint8_t*)half);                          \
    ff_put ## RND ## mpeg4_qpel16_h_lowpass_ ## MMX(halfH, src, 16,     \
                                                    stride, 17);        \
    ff_put ## RND ## pixels16_l2_ ## MMX(halfH, src + 1, halfH, 16,     \
                                         stride, 17);                   \
    ff_put ## RND ## mpeg4_qpel16_v_lowpass_ ## MMX(halfHV, halfH,      \
                                                    16, 16);            \
    ff_ ## OPNAME ## pixels16_l2_ ## MMX(dst, halfH + 16, halfHV,       \
                                         stride, 16, 16);               \
}                                                                       \
                                                                        \
static void OPNAME ## qpel16_mc21_ ## MMX(uint8_t *dst, uint8_t *src,   \
                                          ptrdiff_t stride)             \
{                                                                       \
    uint64_t half[16 * 2 + 17 * 2];                                     \
    uint8_t * const halfH  = ((uint8_t*)half) + 256;                    \
    uint8_t * const halfHV = ((uint8_t*)half);                          \
    ff_put ## RND ## mpeg4_qpel16_h_lowpass_ ## MMX(halfH, src, 16,     \
                                                    stride, 17);        \
    ff_put ## RND ## mpeg4_qpel16_v_lowpass_ ## MMX(halfHV, halfH,      \
                                                    16, 16);            \
    ff_ ## OPNAME ## pixels16_l2_ ## MMX(dst, halfH, halfHV,            \
                                         stride, 16, 16);               \
}                                                                       \
                                                                        \
static void OPNAME ## qpel16_mc23_ ## MMX(uint8_t *dst, uint8_t *src,   \
                                          ptrdiff_t stride)             \
{                                                                       \
    uint64_t half[16 * 2 + 17 * 2];                                     \
    uint8_t * const halfH  = ((uint8_t*)half) + 256;                    \
    uint8_t * const halfHV = ((uint8_t*)half);                          \
    ff_put ## RND ## mpeg4_qpel16_h_lowpass_ ## MMX(halfH, src, 16,     \
                                                    stride, 17);        \
    ff_put ## RND ## mpeg4_qpel16_v_lowpass_ ## MMX(halfHV, halfH,      \
                                                    16, 16);            \
    ff_ ## OPNAME ## pixels16_l2_ ## MMX(dst, halfH + 16, halfHV,       \
                                         stride, 16, 16);               \
}                                                                       \
                                                                        \
static void OPNAME ## qpel16_mc12_ ## MMX(uint8_t *dst, uint8_t *src,   \
                                          ptrdiff_t stride)             \
{                                                                       \
    uint64_t half[17 * 2];                                              \
    uint8_t * const halfH = ((uint8_t*)half);                           \
    ff_put ## RND ## mpeg4_qpel16_h_lowpass_ ## MMX(halfH, src, 16,     \
                                                    stride, 17);        \
    ff_put ## RND ## pixels16_l2_ ## MMX(halfH, src, halfH, 16,         \
                                         stride, 17);                   \
    ff_ ## OPNAME ## mpeg4_qpel16_v_lowpass_ ## MMX(dst, halfH,         \
                                                    stride, 16);        \
}                                                                       \
                                                                        \
static void OPNAME ## qpel16_mc32_ ## MMX(uint8_t *dst, uint8_t *src,   \
                                          ptrdiff_t stride)             \
{                                                                       \
    uint64_t half[17 * 2];                                              \
    uint8_t * const halfH = ((uint8_t*)half);                           \
    ff_put ## RND ## mpeg4_qpel16_h_lowpass_ ## MMX(halfH, src, 16,     \
                                                    stride, 17);        \
    ff_put ## RND ## pixels16_l2_ ## MMX(halfH, src + 1, halfH, 16,     \
                                         stride, 17);                   \
    ff_ ## OPNAME ## mpeg4_qpel16_v_lowpass_ ## MMX(dst, halfH,         \
                                                    stride, 16);        \
}                                                                       \
                                                                        \
static void OPNAME ## qpel16_mc22_ ## MMX(uint8_t *dst, uint8_t *src,   \
                                          ptrdiff_t stride)             \
{                                                                       \
    uint64_t half[17 * 2];                                              \
    uint8_t * const halfH = ((uint8_t*)half);                           \
    ff_put ## RND ## mpeg4_qpel16_h_lowpass_ ## MMX(halfH, src, 16,     \
                                                    stride, 17);        \
    ff_ ## OPNAME ## mpeg4_qpel16_v_lowpass_ ## MMX(dst, halfH,         \
                                                    stride, 16);        \
}

QPEL_OP(put_,          ff_pw_16, _,        mmxext)
QPEL_OP(avg_,          ff_pw_16, _,        mmxext)
QPEL_OP(put_no_rnd_,   ff_pw_15, _no_rnd_, mmxext)
#endif /* HAVE_YASM */


#if HAVE_INLINE_ASM
void ff_put_rv40_qpel8_mc33_mmx(uint8_t *dst, uint8_t *src, ptrdiff_t stride)
{
  put_pixels8_xy2_mmx(dst, src, stride, 8);
}
void ff_put_rv40_qpel16_mc33_mmx(uint8_t *dst, uint8_t *src, ptrdiff_t stride)
{
  put_pixels16_xy2_mmx(dst, src, stride, 16);
}
void ff_avg_rv40_qpel8_mc33_mmx(uint8_t *dst, uint8_t *src, ptrdiff_t stride)
{
  avg_pixels8_xy2_mmx(dst, src, stride, 8);
}
void ff_avg_rv40_qpel16_mc33_mmx(uint8_t *dst, uint8_t *src, ptrdiff_t stride)
{
  avg_pixels16_xy2_mmx(dst, src, stride, 16);
}

typedef void emulated_edge_mc_func(uint8_t *dst, const uint8_t *src,
                                   ptrdiff_t linesize, int block_w, int block_h,
                                   int src_x, int src_y, int w, int h);

static av_always_inline void gmc(uint8_t *dst, uint8_t *src,
                                 int stride, int h, int ox, int oy,
                                 int dxx, int dxy, int dyx, int dyy,
                                 int shift, int r, int width, int height,
                                 emulated_edge_mc_func *emu_edge_fn)
{
    const int w    = 8;
    const int ix   = ox  >> (16 + shift);
    const int iy   = oy  >> (16 + shift);
    const int oxs  = ox  >> 4;
    const int oys  = oy  >> 4;
    const int dxxs = dxx >> 4;
    const int dxys = dxy >> 4;
    const int dyxs = dyx >> 4;
    const int dyys = dyy >> 4;
    const uint16_t r4[4]   = { r, r, r, r };
    const uint16_t dxy4[4] = { dxys, dxys, dxys, dxys };
    const uint16_t dyy4[4] = { dyys, dyys, dyys, dyys };
    const uint64_t shift2 = 2 * shift;
#define MAX_STRIDE 4096U
#define MAX_H 8U
    uint8_t edge_buf[(MAX_H + 1) * MAX_STRIDE];
    int x, y;

    const int dxw = (dxx - (1 << (16 + shift))) * (w - 1);
    const int dyh = (dyy - (1 << (16 + shift))) * (h - 1);
    const int dxh = dxy * (h - 1);
    const int dyw = dyx * (w - 1);
    int need_emu =  (unsigned)ix >= width  - w ||
                    (unsigned)iy >= height - h;

    if ( // non-constant fullpel offset (3% of blocks)
        ((ox ^ (ox + dxw)) | (ox ^ (ox + dxh)) | (ox ^ (ox + dxw + dxh)) |
         (oy ^ (oy + dyw)) | (oy ^ (oy + dyh)) | (oy ^ (oy + dyw + dyh))) >> (16 + shift)
        // uses more than 16 bits of subpel mv (only at huge resolution)
        || (dxx | dxy | dyx | dyy) & 15
        || (need_emu && (h > MAX_H || stride > MAX_STRIDE))) {
        // FIXME could still use mmx for some of the rows
        ff_gmc_c(dst, src, stride, h, ox, oy, dxx, dxy, dyx, dyy,
                 shift, r, width, height);
        return;
    }

    src += ix + iy * stride;
    if (need_emu) {
        emu_edge_fn(edge_buf, src, stride, w + 1, h + 1, ix, iy, width, height);
        src = edge_buf;
    }

    __asm__ volatile (
        "movd         %0, %%mm6         \n\t"
        "pxor      %%mm7, %%mm7         \n\t"
        "punpcklwd %%mm6, %%mm6         \n\t"
        "punpcklwd %%mm6, %%mm6         \n\t"
        :: "r"(1<<shift)
    );

    for (x = 0; x < w; x += 4) {
        uint16_t dx4[4] = { oxs - dxys + dxxs * (x + 0),
                            oxs - dxys + dxxs * (x + 1),
                            oxs - dxys + dxxs * (x + 2),
                            oxs - dxys + dxxs * (x + 3) };
        uint16_t dy4[4] = { oys - dyys + dyxs * (x + 0),
                            oys - dyys + dyxs * (x + 1),
                            oys - dyys + dyxs * (x + 2),
                            oys - dyys + dyxs * (x + 3) };

        for (y = 0; y < h; y++) {
            __asm__ volatile (
                "movq      %0, %%mm4    \n\t"
                "movq      %1, %%mm5    \n\t"
                "paddw     %2, %%mm4    \n\t"
                "paddw     %3, %%mm5    \n\t"
                "movq   %%mm4, %0       \n\t"
                "movq   %%mm5, %1       \n\t"
                "psrlw    $12, %%mm4    \n\t"
                "psrlw    $12, %%mm5    \n\t"
                : "+m"(*dx4), "+m"(*dy4)
                : "m"(*dxy4), "m"(*dyy4)
            );

            __asm__ volatile (
                "movq      %%mm6, %%mm2 \n\t"
                "movq      %%mm6, %%mm1 \n\t"
                "psubw     %%mm4, %%mm2 \n\t"
                "psubw     %%mm5, %%mm1 \n\t"
                "movq      %%mm2, %%mm0 \n\t"
                "movq      %%mm4, %%mm3 \n\t"
                "pmullw    %%mm1, %%mm0 \n\t" // (s - dx) * (s - dy)
                "pmullw    %%mm5, %%mm3 \n\t" // dx * dy
                "pmullw    %%mm5, %%mm2 \n\t" // (s - dx) * dy
                "pmullw    %%mm4, %%mm1 \n\t" // dx * (s - dy)

                "movd         %4, %%mm5 \n\t"
                "movd         %3, %%mm4 \n\t"
                "punpcklbw %%mm7, %%mm5 \n\t"
                "punpcklbw %%mm7, %%mm4 \n\t"
                "pmullw    %%mm5, %%mm3 \n\t" // src[1, 1] * dx * dy
                "pmullw    %%mm4, %%mm2 \n\t" // src[0, 1] * (s - dx) * dy

                "movd         %2, %%mm5 \n\t"
                "movd         %1, %%mm4 \n\t"
                "punpcklbw %%mm7, %%mm5 \n\t"
                "punpcklbw %%mm7, %%mm4 \n\t"
                "pmullw    %%mm5, %%mm1 \n\t" // src[1, 0] * dx * (s - dy)
                "pmullw    %%mm4, %%mm0 \n\t" // src[0, 0] * (s - dx) * (s - dy)
                "paddw        %5, %%mm1 \n\t"
                "paddw     %%mm3, %%mm2 \n\t"
                "paddw     %%mm1, %%mm0 \n\t"
                "paddw     %%mm2, %%mm0 \n\t"

                "psrlw        %6, %%mm0 \n\t"
                "packuswb  %%mm0, %%mm0 \n\t"
                "movd      %%mm0, %0    \n\t"

                : "=m"(dst[x + y * stride])
                : "m"(src[0]), "m"(src[1]),
                  "m"(src[stride]), "m"(src[stride + 1]),
                  "m"(*r4), "m"(shift2)
            );
            src += stride;
        }
        src += 4 - h * stride;
    }
}

#if CONFIG_VIDEODSP
#if HAVE_YASM
#if ARCH_X86_32
static void gmc_mmx(uint8_t *dst, uint8_t *src,
                    int stride, int h, int ox, int oy,
                    int dxx, int dxy, int dyx, int dyy,
                    int shift, int r, int width, int height)
{
    gmc(dst, src, stride, h, ox, oy, dxx, dxy, dyx, dyy, shift, r,
        width, height, &ff_emulated_edge_mc_8);
}
#endif
static void gmc_sse(uint8_t *dst, uint8_t *src,
                    int stride, int h, int ox, int oy,
                    int dxx, int dxy, int dyx, int dyy,
                    int shift, int r, int width, int height)
{
    gmc(dst, src, stride, h, ox, oy, dxx, dxy, dyx, dyy, shift, r,
        width, height, &ff_emulated_edge_mc_8);
}
#else
static void gmc_mmx(uint8_t *dst, uint8_t *src,
                    int stride, int h, int ox, int oy,
                    int dxx, int dxy, int dyx, int dyy,
                    int shift, int r, int width, int height)
{
    gmc(dst, src, stride, h, ox, oy, dxx, dxy, dyx, dyy, shift, r,
        width, height, &ff_emulated_edge_mc_8);
}
#endif
#endif

#endif /* HAVE_INLINE_ASM */

void ff_put_pixels16_sse2(uint8_t *block, const uint8_t *pixels,
                          ptrdiff_t line_size, int h);
void ff_avg_pixels16_sse2(uint8_t *block, const uint8_t *pixels,
                          ptrdiff_t line_size, int h);

#if HAVE_INLINE_ASM

/* CAVS-specific */
void ff_put_cavs_qpel8_mc00_mmxext(uint8_t *dst, uint8_t *src, ptrdiff_t stride)
{
    put_pixels8_mmx(dst, src, stride, 8);
}

void ff_avg_cavs_qpel8_mc00_mmxext(uint8_t *dst, uint8_t *src, ptrdiff_t stride)
{
    avg_pixels8_mmx(dst, src, stride, 8);
}

void ff_put_cavs_qpel16_mc00_mmxext(uint8_t *dst, uint8_t *src, ptrdiff_t stride)
{
    put_pixels16_mmx(dst, src, stride, 16);
}

void ff_avg_cavs_qpel16_mc00_mmxext(uint8_t *dst, uint8_t *src, ptrdiff_t stride)
{
    avg_pixels16_mmx(dst, src, stride, 16);
}

/* VC-1-specific */
void ff_put_vc1_mspel_mc00_mmx(uint8_t *dst, const uint8_t *src,
                               ptrdiff_t stride, int rnd)
{
    put_pixels8_mmx(dst, src, stride, 8);
}

#if CONFIG_DIRAC_DECODER
#define DIRAC_PIXOP(OPNAME2, OPNAME, EXT)\
void ff_ ## OPNAME2 ## _dirac_pixels8_ ## EXT(uint8_t *dst, const uint8_t *src[5], int stride, int h)\
{\
    if (h&3)\
        ff_ ## OPNAME2 ## _dirac_pixels8_c(dst, src, stride, h);\
    else\
        OPNAME ## _pixels8_ ## EXT(dst, src[0], stride, h);\
}\
void ff_ ## OPNAME2 ## _dirac_pixels16_ ## EXT(uint8_t *dst, const uint8_t *src[5], int stride, int h)\
{\
    if (h&3)\
        ff_ ## OPNAME2 ## _dirac_pixels16_c(dst, src, stride, h);\
    else\
        OPNAME ## _pixels16_ ## EXT(dst, src[0], stride, h);\
}\
void ff_ ## OPNAME2 ## _dirac_pixels32_ ## EXT(uint8_t *dst, const uint8_t *src[5], int stride, int h)\
{\
    if (h&3) {\
        ff_ ## OPNAME2 ## _dirac_pixels32_c(dst, src, stride, h);\
    } else {\
        OPNAME ## _pixels16_ ## EXT(dst   , src[0]   , stride, h);\
        OPNAME ## _pixels16_ ## EXT(dst+16, src[0]+16, stride, h);\
    }\
}

#if HAVE_MMX_INLINE
DIRAC_PIXOP(put, put, mmx)
DIRAC_PIXOP(avg, avg, mmx)
#endif

#if HAVE_YASM
DIRAC_PIXOP(avg, ff_avg, mmxext)

void ff_put_dirac_pixels16_sse2(uint8_t *dst, const uint8_t *src[5], int stride, int h)
{
    if (h&3)
        ff_put_dirac_pixels16_c(dst, src, stride, h);
    else
    ff_put_pixels16_sse2(dst, src[0], stride, h);
}
void ff_avg_dirac_pixels16_sse2(uint8_t *dst, const uint8_t *src[5], int stride, int h)
{
    if (h&3)
        ff_avg_dirac_pixels16_c(dst, src, stride, h);
    else
    ff_avg_pixels16_sse2(dst, src[0], stride, h);
}
void ff_put_dirac_pixels32_sse2(uint8_t *dst, const uint8_t *src[5], int stride, int h)
{
    if (h&3) {
        ff_put_dirac_pixels32_c(dst, src, stride, h);
    } else {
    ff_put_pixels16_sse2(dst   , src[0]   , stride, h);
    ff_put_pixels16_sse2(dst+16, src[0]+16, stride, h);
    }
}
void ff_avg_dirac_pixels32_sse2(uint8_t *dst, const uint8_t *src[5], int stride, int h)
{
    if (h&3) {
        ff_avg_dirac_pixels32_c(dst, src, stride, h);
    } else {
    ff_avg_pixels16_sse2(dst   , src[0]   , stride, h);
    ff_avg_pixels16_sse2(dst+16, src[0]+16, stride, h);
    }
}
#endif
#endif

static void vector_clipf_sse(float *dst, const float *src,
                             float min, float max, int len)
{
    x86_reg i = (len - 16) * 4;
    __asm__ volatile (
        "movss          %3, %%xmm4      \n\t"
        "movss          %4, %%xmm5      \n\t"
        "shufps $0, %%xmm4, %%xmm4      \n\t"
        "shufps $0, %%xmm5, %%xmm5      \n\t"
        "1:                             \n\t"
        "movaps   (%2, %0), %%xmm0      \n\t" // 3/1 on intel
        "movaps 16(%2, %0), %%xmm1      \n\t"
        "movaps 32(%2, %0), %%xmm2      \n\t"
        "movaps 48(%2, %0), %%xmm3      \n\t"
        "maxps      %%xmm4, %%xmm0      \n\t"
        "maxps      %%xmm4, %%xmm1      \n\t"
        "maxps      %%xmm4, %%xmm2      \n\t"
        "maxps      %%xmm4, %%xmm3      \n\t"
        "minps      %%xmm5, %%xmm0      \n\t"
        "minps      %%xmm5, %%xmm1      \n\t"
        "minps      %%xmm5, %%xmm2      \n\t"
        "minps      %%xmm5, %%xmm3      \n\t"
        "movaps     %%xmm0,   (%1, %0)  \n\t"
        "movaps     %%xmm1, 16(%1, %0)  \n\t"
        "movaps     %%xmm2, 32(%1, %0)  \n\t"
        "movaps     %%xmm3, 48(%1, %0)  \n\t"
        "sub           $64, %0          \n\t"
        "jge            1b              \n\t"
        : "+&r"(i)
        : "r"(dst), "r"(src), "m"(min), "m"(max)
        : "memory"
    );
}

#endif /* HAVE_INLINE_ASM */

int32_t ff_scalarproduct_int16_mmxext(const int16_t *v1, const int16_t *v2,
                                      int order);
int32_t ff_scalarproduct_int16_sse2(const int16_t *v1, const int16_t *v2,
                                    int order);
int32_t ff_scalarproduct_and_madd_int16_mmxext(int16_t *v1, const int16_t *v2,
                                               const int16_t *v3,
                                               int order, int mul);
int32_t ff_scalarproduct_and_madd_int16_sse2(int16_t *v1, const int16_t *v2,
                                             const int16_t *v3,
                                             int order, int mul);
int32_t ff_scalarproduct_and_madd_int16_ssse3(int16_t *v1, const int16_t *v2,
                                              const int16_t *v3,
                                              int order, int mul);

void ff_apply_window_int16_round_mmxext(int16_t *output, const int16_t *input,
                                        const int16_t *window, unsigned int len);
void ff_apply_window_int16_round_sse2(int16_t *output, const int16_t *input,
                                      const int16_t *window, unsigned int len);
void ff_apply_window_int16_mmxext(int16_t *output, const int16_t *input,
                                  const int16_t *window, unsigned int len);
void ff_apply_window_int16_sse2(int16_t *output, const int16_t *input,
                                const int16_t *window, unsigned int len);
void ff_apply_window_int16_ssse3(int16_t *output, const int16_t *input,
                                 const int16_t *window, unsigned int len);
void ff_apply_window_int16_ssse3_atom(int16_t *output, const int16_t *input,
                                      const int16_t *window, unsigned int len);

void ff_bswap32_buf_ssse3(uint32_t *dst, const uint32_t *src, int w);
void ff_bswap32_buf_sse2(uint32_t *dst, const uint32_t *src, int w);

void ff_add_hfyu_median_prediction_mmxext(uint8_t *dst, const uint8_t *top,
                                          const uint8_t *diff, int w,
                                          int *left, int *left_top);
int  ff_add_hfyu_left_prediction_ssse3(uint8_t *dst, const uint8_t *src,
                                       int w, int left);
int  ff_add_hfyu_left_prediction_sse4(uint8_t *dst, const uint8_t *src,
                                      int w, int left);

void ff_vector_clip_int32_mmx     (int32_t *dst, const int32_t *src,
                                   int32_t min, int32_t max, unsigned int len);
void ff_vector_clip_int32_sse2    (int32_t *dst, const int32_t *src,
                                   int32_t min, int32_t max, unsigned int len);
void ff_vector_clip_int32_int_sse2(int32_t *dst, const int32_t *src,
                                   int32_t min, int32_t max, unsigned int len);
void ff_vector_clip_int32_sse4    (int32_t *dst, const int32_t *src,
                                   int32_t min, int32_t max, unsigned int len);

#define SET_QPEL_FUNCS(PFX, IDX, SIZE, CPU, PREFIX)                          \
    do {                                                                     \
    c->PFX ## _pixels_tab[IDX][ 0] = PREFIX ## PFX ## SIZE ## _mc00_ ## CPU; \
    c->PFX ## _pixels_tab[IDX][ 1] = PREFIX ## PFX ## SIZE ## _mc10_ ## CPU; \
    c->PFX ## _pixels_tab[IDX][ 2] = PREFIX ## PFX ## SIZE ## _mc20_ ## CPU; \
    c->PFX ## _pixels_tab[IDX][ 3] = PREFIX ## PFX ## SIZE ## _mc30_ ## CPU; \
    c->PFX ## _pixels_tab[IDX][ 4] = PREFIX ## PFX ## SIZE ## _mc01_ ## CPU; \
    c->PFX ## _pixels_tab[IDX][ 5] = PREFIX ## PFX ## SIZE ## _mc11_ ## CPU; \
    c->PFX ## _pixels_tab[IDX][ 6] = PREFIX ## PFX ## SIZE ## _mc21_ ## CPU; \
    c->PFX ## _pixels_tab[IDX][ 7] = PREFIX ## PFX ## SIZE ## _mc31_ ## CPU; \
    c->PFX ## _pixels_tab[IDX][ 8] = PREFIX ## PFX ## SIZE ## _mc02_ ## CPU; \
    c->PFX ## _pixels_tab[IDX][ 9] = PREFIX ## PFX ## SIZE ## _mc12_ ## CPU; \
    c->PFX ## _pixels_tab[IDX][10] = PREFIX ## PFX ## SIZE ## _mc22_ ## CPU; \
    c->PFX ## _pixels_tab[IDX][11] = PREFIX ## PFX ## SIZE ## _mc32_ ## CPU; \
    c->PFX ## _pixels_tab[IDX][12] = PREFIX ## PFX ## SIZE ## _mc03_ ## CPU; \
    c->PFX ## _pixels_tab[IDX][13] = PREFIX ## PFX ## SIZE ## _mc13_ ## CPU; \
    c->PFX ## _pixels_tab[IDX][14] = PREFIX ## PFX ## SIZE ## _mc23_ ## CPU; \
    c->PFX ## _pixels_tab[IDX][15] = PREFIX ## PFX ## SIZE ## _mc33_ ## CPU; \
    } while (0)

static av_cold void dsputil_init_mmx(DSPContext *c, AVCodecContext *avctx,
                                     int mm_flags)
{
    const int high_bit_depth = avctx->bits_per_raw_sample > 8;

#if HAVE_INLINE_ASM
    c->put_pixels_clamped        = ff_put_pixels_clamped_mmx;
    c->put_signed_pixels_clamped = ff_put_signed_pixels_clamped_mmx;
    c->add_pixels_clamped        = ff_add_pixels_clamped_mmx;

    if (!high_bit_depth) {
        c->clear_block  = clear_block_mmx;
        c->clear_blocks = clear_blocks_mmx;
        c->draw_edges   = draw_edges_mmx;
    }

#if CONFIG_VIDEODSP && (ARCH_X86_32 || !HAVE_YASM)
    c->gmc = gmc_mmx;
#endif

    c->add_bytes = add_bytes_mmx;
#endif /* HAVE_INLINE_ASM */

#if HAVE_YASM
    if (CONFIG_H263_DECODER || CONFIG_H263_ENCODER) {
        c->h263_v_loop_filter = ff_h263_v_loop_filter_mmx;
        c->h263_h_loop_filter = ff_h263_h_loop_filter_mmx;
    }

    c->vector_clip_int32 = ff_vector_clip_int32_mmx;
#endif

}

static av_cold void dsputil_init_mmxext(DSPContext *c, AVCodecContext *avctx,
                                        int mm_flags)
{

#if HAVE_YASM
    SET_QPEL_FUNCS(avg_qpel,        0, 16, mmxext, );
    SET_QPEL_FUNCS(avg_qpel,        1,  8, mmxext, );

    SET_QPEL_FUNCS(put_qpel,        0, 16, mmxext, );
    SET_QPEL_FUNCS(put_qpel,        1,  8, mmxext, );
    SET_QPEL_FUNCS(put_no_rnd_qpel, 0, 16, mmxext, );
    SET_QPEL_FUNCS(put_no_rnd_qpel, 1,  8, mmxext, );
#endif /* HAVE_YASM */

#if HAVE_MMXEXT_EXTERNAL
    /* slower than cmov version on AMD */
    if (!(mm_flags & AV_CPU_FLAG_3DNOW))
        c->add_hfyu_median_prediction = ff_add_hfyu_median_prediction_mmxext;

    c->scalarproduct_int16          = ff_scalarproduct_int16_mmxext;
    c->scalarproduct_and_madd_int16 = ff_scalarproduct_and_madd_int16_mmxext;

    if (avctx->flags & CODEC_FLAG_BITEXACT) {
        c->apply_window_int16 = ff_apply_window_int16_mmxext;
    } else {
        c->apply_window_int16 = ff_apply_window_int16_round_mmxext;
    }
#endif /* HAVE_MMXEXT_EXTERNAL */
}

static av_cold void dsputil_init_sse(DSPContext *c, AVCodecContext *avctx,
                                     int mm_flags)
{
    const int high_bit_depth = avctx->bits_per_raw_sample > 8;

#if HAVE_INLINE_ASM
    if (!high_bit_depth) {
        if (!(CONFIG_MPEG_XVMC_DECODER && avctx->xvmc_acceleration > 1)) {
            /* XvMCCreateBlocks() may not allocate 16-byte aligned blocks */
            c->clear_block  = clear_block_sse;
            c->clear_blocks = clear_blocks_sse;
        }
    }

    c->vector_clipf = vector_clipf_sse;
#endif /* HAVE_INLINE_ASM */

#if HAVE_YASM
#if HAVE_INLINE_ASM && CONFIG_VIDEODSP
    c->gmc = gmc_sse;
#endif
#endif /* HAVE_YASM */
}

static av_cold void dsputil_init_sse2(DSPContext *c, AVCodecContext *avctx,
                                      int mm_flags)
{
    const int bit_depth      = avctx->bits_per_raw_sample;
    const int high_bit_depth = bit_depth > 8;

#if HAVE_SSE2_INLINE
    if (!high_bit_depth && avctx->idct_algo == FF_IDCT_XVIDMMX) {
        c->idct_put              = ff_idct_xvid_sse2_put;
        c->idct_add              = ff_idct_xvid_sse2_add;
        c->idct                  = ff_idct_xvid_sse2;
        c->idct_permutation_type = FF_SSE2_IDCT_PERM;
    }
#endif /* HAVE_SSE2_INLINE */

#if HAVE_SSE2_EXTERNAL
    c->scalarproduct_int16          = ff_scalarproduct_int16_sse2;
    c->scalarproduct_and_madd_int16 = ff_scalarproduct_and_madd_int16_sse2;
    if (mm_flags & AV_CPU_FLAG_ATOM) {
        c->vector_clip_int32 = ff_vector_clip_int32_int_sse2;
    } else {
        c->vector_clip_int32 = ff_vector_clip_int32_sse2;
    }
    if (avctx->flags & CODEC_FLAG_BITEXACT) {
        c->apply_window_int16 = ff_apply_window_int16_sse2;
    } else if (!(mm_flags & AV_CPU_FLAG_SSE2SLOW)) {
        c->apply_window_int16 = ff_apply_window_int16_round_sse2;
    }
    c->bswap_buf = ff_bswap32_buf_sse2;
#endif /* HAVE_SSE2_EXTERNAL */
}

static av_cold void dsputil_init_ssse3(DSPContext *c, AVCodecContext *avctx,
                                       int mm_flags)
{
#if HAVE_SSSE3_EXTERNAL
    c->add_hfyu_left_prediction = ff_add_hfyu_left_prediction_ssse3;
    if (mm_flags & AV_CPU_FLAG_SSE4) // not really sse4, just slow on Conroe
        c->add_hfyu_left_prediction = ff_add_hfyu_left_prediction_sse4;

    if (mm_flags & AV_CPU_FLAG_ATOM)
        c->apply_window_int16 = ff_apply_window_int16_ssse3_atom;
    else
        c->apply_window_int16 = ff_apply_window_int16_ssse3;
    if (!(mm_flags & (AV_CPU_FLAG_SSE42|AV_CPU_FLAG_3DNOW))) // cachesplit
        c->scalarproduct_and_madd_int16 = ff_scalarproduct_and_madd_int16_ssse3;
    c->bswap_buf = ff_bswap32_buf_ssse3;
#endif /* HAVE_SSSE3_EXTERNAL */
}

static av_cold void dsputil_init_sse4(DSPContext *c, AVCodecContext *avctx,
                                      int mm_flags)
{
#if HAVE_SSE4_EXTERNAL
    c->vector_clip_int32 = ff_vector_clip_int32_sse4;
#endif /* HAVE_SSE4_EXTERNAL */
}

av_cold void ff_dsputil_init_mmx(DSPContext *c, AVCodecContext *avctx)
{
    int mm_flags = av_get_cpu_flags();

#if HAVE_7REGS && HAVE_INLINE_ASM
    if (mm_flags & AV_CPU_FLAG_CMOV)
        c->add_hfyu_median_prediction = add_hfyu_median_prediction_cmov;
#endif

    if (mm_flags & AV_CPU_FLAG_MMX) {
#if HAVE_INLINE_ASM
        const int idct_algo = avctx->idct_algo;

        if (avctx->lowres == 0 && avctx->bits_per_raw_sample <= 8) {
            if (idct_algo == FF_IDCT_AUTO || idct_algo == FF_IDCT_SIMPLEMMX) {
                c->idct_put              = ff_simple_idct_put_mmx;
                c->idct_add              = ff_simple_idct_add_mmx;
                c->idct                  = ff_simple_idct_mmx;
                c->idct_permutation_type = FF_SIMPLE_IDCT_PERM;
            } else if (idct_algo == FF_IDCT_XVIDMMX) {
                if (mm_flags & AV_CPU_FLAG_SSE2) {
                    c->idct_put              = ff_idct_xvid_sse2_put;
                    c->idct_add              = ff_idct_xvid_sse2_add;
                    c->idct                  = ff_idct_xvid_sse2;
                    c->idct_permutation_type = FF_SSE2_IDCT_PERM;
                } else if (mm_flags & AV_CPU_FLAG_MMXEXT) {
                    c->idct_put              = ff_idct_xvid_mmxext_put;
                    c->idct_add              = ff_idct_xvid_mmxext_add;
                    c->idct                  = ff_idct_xvid_mmxext;
                } else {
                    c->idct_put              = ff_idct_xvid_mmx_put;
                    c->idct_add              = ff_idct_xvid_mmx_add;
                    c->idct                  = ff_idct_xvid_mmx;
                }
            }
        }
#endif /* HAVE_INLINE_ASM */

        dsputil_init_mmx(c, avctx, mm_flags);
    }

    if (mm_flags & AV_CPU_FLAG_MMXEXT)
        dsputil_init_mmxext(c, avctx, mm_flags);

    if (mm_flags & AV_CPU_FLAG_SSE)
        dsputil_init_sse(c, avctx, mm_flags);

    if (mm_flags & AV_CPU_FLAG_SSE2)
        dsputil_init_sse2(c, avctx, mm_flags);

    if (mm_flags & AV_CPU_FLAG_SSSE3)
        dsputil_init_ssse3(c, avctx, mm_flags);

    if (mm_flags & AV_CPU_FLAG_SSE4)
        dsputil_init_sse4(c, avctx, mm_flags);

    if (CONFIG_ENCODERS)
        ff_dsputilenc_init_mmx(c, avctx);
}<|MERGE_RESOLUTION|>--- conflicted
+++ resolved
@@ -38,12 +38,6 @@
 //#include <assert.h>
 
 /* pixel operations */
-<<<<<<< HEAD
-DECLARE_ALIGNED(8,  const uint64_t, ff_bone) = 0x0101010101010101ULL;
-DECLARE_ALIGNED(8,  const uint64_t, ff_wtwo) = 0x0002000200020002ULL;
-
-=======
->>>>>>> b93b27ed
 DECLARE_ALIGNED(8,  const uint64_t, ff_pw_15)   =   0x000F000F000F000FULL;
 DECLARE_ALIGNED(16, const xmm_reg,  ff_pw_17)   = { 0x0011001100110011ULL, 0x0011001100110011ULL };
 DECLARE_ALIGNED(8,  const uint64_t, ff_pw_20)   =   0x0014001400140014ULL;
@@ -55,14 +49,7 @@
 DECLARE_ALIGNED(16, const xmm_reg,  ff_pw_512)  = { 0x0200020002000200ULL, 0x0200020002000200ULL };
 DECLARE_ALIGNED(16, const xmm_reg,  ff_pw_1019) = { 0x03FB03FB03FB03FBULL, 0x03FB03FB03FB03FBULL };
 
-<<<<<<< HEAD
 DECLARE_ALIGNED(8,  const uint64_t, ff_pb_3F)   =   0x3F3F3F3F3F3F3F3FULL;
-=======
-DECLARE_ALIGNED(8,  const uint64_t, ff_pb_7)    =   0x0707070707070707ULL;
-DECLARE_ALIGNED(8,  const uint64_t, ff_pb_1F)   =   0x1F1F1F1F1F1F1F1FULL;
-DECLARE_ALIGNED(8,  const uint64_t, ff_pb_3F)   =   0x3F3F3F3F3F3F3F3FULL;
-DECLARE_ALIGNED(8,  const uint64_t, ff_pb_81)   =   0x8181818181818181ULL;
->>>>>>> b93b27ed
 DECLARE_ALIGNED(8,  const uint64_t, ff_pb_FC)   =   0xFCFCFCFCFCFCFCFCULL;
 
 DECLARE_ALIGNED(16, const double, ff_pd_1)[2] = { 1.0, 1.0 };
