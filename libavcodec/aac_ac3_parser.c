--- conflicted
+++ resolved
@@ -78,7 +78,6 @@
     if(s->codec_id)
         avctx->codec_id = s->codec_id;
 
-<<<<<<< HEAD
     if (got_frame) {
         /* Due to backwards compatible HE-AAC the sample rate, channel count,
            and total number of samples found in an AAC ADTS header are not
@@ -87,36 +86,11 @@
            the frame). */
         if (avctx->codec_id != AV_CODEC_ID_AAC) {
             avctx->sample_rate = s->sample_rate;
-
-            /* (E-)AC-3: allow downmixing to stereo or mono */
-            if (s->channels > 1 &&
-                avctx->request_channel_layout == AV_CH_LAYOUT_MONO) {
-                avctx->channels       = 1;
-                avctx->channel_layout = AV_CH_LAYOUT_MONO;
-            } else if (s->channels > 2 &&
-                       avctx->request_channel_layout == AV_CH_LAYOUT_STEREO) {
-                avctx->channels       = 2;
-                avctx->channel_layout = AV_CH_LAYOUT_STEREO;
-            } else {
-                avctx->channels = s->channels;
-                avctx->channel_layout = s->channel_layout;
-            }
+            avctx->channels = s->channels;
+            avctx->channel_layout = s->channel_layout;
             s1->duration = s->samples;
             avctx->audio_service_type = s->service_type;
         }
-=======
-    /* Due to backwards compatible HE-AAC the sample rate, channel count,
-       and total number of samples found in an AAC ADTS header are not
-       reliable. Bit rate is still accurate because the total frame duration in
-       seconds is still correct (as is the number of bits in the frame). */
-    if (avctx->codec_id != AV_CODEC_ID_AAC) {
-        avctx->sample_rate = s->sample_rate;
-        avctx->channels = s->channels;
-        avctx->channel_layout = s->channel_layout;
-        s1->duration = s->samples;
-        avctx->audio_service_type = s->service_type;
-    }
->>>>>>> dd3aa85b
 
         avctx->bit_rate = s->bit_rate;
     }
