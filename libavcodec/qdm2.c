--- conflicted
+++ resolved
@@ -1824,11 +1824,8 @@
     // something like max decodable tones
     s->group_order = av_log2(s->group_size) + 1;
     s->frame_size = s->group_size / 16; // 16 iterations per super block
-<<<<<<< HEAD
-    if (s->frame_size > FF_ARRAY_ELEMS(s->output_buffer) / 2)
-=======
+
     if (s->frame_size > QDM2_MAX_FRAME_SIZE)
->>>>>>> dd376b1a
         return AVERROR_INVALIDDATA;
 
     s->sub_sampling = s->fft_order - 7;
