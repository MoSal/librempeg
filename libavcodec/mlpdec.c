/*
 * MLP decoder
 * Copyright (c) 2007-2008 Ian Caulfield
 *
 * This file is part of FFmpeg.
 *
 * FFmpeg is free software; you can redistribute it and/or
 * modify it under the terms of the GNU Lesser General Public
 * License as published by the Free Software Foundation; either
 * version 2.1 of the License, or (at your option) any later version.
 *
 * FFmpeg is distributed in the hope that it will be useful,
 * but WITHOUT ANY WARRANTY; without even the implied warranty of
 * MERCHANTABILITY or FITNESS FOR A PARTICULAR PURPOSE.  See the GNU
 * Lesser General Public License for more details.
 *
 * You should have received a copy of the GNU Lesser General Public
 * License along with FFmpeg; if not, write to the Free Software
 * Foundation, Inc., 51 Franklin Street, Fifth Floor, Boston, MA 02110-1301 USA
 */

/**
 * @file
 * MLP decoder
 */

#include <stdint.h>

#include "avcodec.h"
#include "libavutil/internal.h"
#include "libavutil/intreadwrite.h"
#include "libavutil/channel_layout.h"
#include "get_bits.h"
#include "internal.h"
#include "libavutil/crc.h"
#include "parser.h"
#include "mlp_parser.h"
#include "mlpdsp.h"
#include "mlp.h"
#include "config.h"

/** number of bits used for VLC lookup - longest Huffman code is 9 */
#if ARCH_ARM
#define VLC_BITS            5
#define VLC_STATIC_SIZE     64
#else
#define VLC_BITS            9
#define VLC_STATIC_SIZE     512
#endif

typedef struct SubStream {
    /// Set if a valid restart header has been read. Otherwise the substream cannot be decoded.
    uint8_t     restart_seen;

    //@{
    /** restart header data */
    /// The type of noise to be used in the rematrix stage.
    uint16_t    noise_type;

    /// The index of the first channel coded in this substream.
    uint8_t     min_channel;
    /// The index of the last channel coded in this substream.
    uint8_t     max_channel;
    /// The number of channels input into the rematrix stage.
    uint8_t     max_matrix_channel;
    /// For each channel output by the matrix, the output channel to map it to
    uint8_t     ch_assign[MAX_CHANNELS];
    /// The channel layout for this substream
    uint64_t    ch_layout;
    /// The matrix encoding mode for this substream
    enum AVMatrixEncoding matrix_encoding;

    /// Channel coding parameters for channels in the substream
    ChannelParams channel_params[MAX_CHANNELS];

    /// The left shift applied to random noise in 0x31ea substreams.
    uint8_t     noise_shift;
    /// The current seed value for the pseudorandom noise generator(s).
    uint32_t    noisegen_seed;

    /// Set if the substream contains extra info to check the size of VLC blocks.
    uint8_t     data_check_present;

    /// Bitmask of which parameter sets are conveyed in a decoding parameter block.
    uint8_t     param_presence_flags;
#define PARAM_BLOCKSIZE     (1 << 7)
#define PARAM_MATRIX        (1 << 6)
#define PARAM_OUTSHIFT      (1 << 5)
#define PARAM_QUANTSTEP     (1 << 4)
#define PARAM_FIR           (1 << 3)
#define PARAM_IIR           (1 << 2)
#define PARAM_HUFFOFFSET    (1 << 1)
#define PARAM_PRESENCE      (1 << 0)
    //@}

    //@{
    /** matrix data */

    /// Number of matrices to be applied.
    uint8_t     num_primitive_matrices;

    /// matrix output channel
    uint8_t     matrix_out_ch[MAX_MATRICES];

    /// Whether the LSBs of the matrix output are encoded in the bitstream.
    uint8_t     lsb_bypass[MAX_MATRICES];
    /// Matrix coefficients, stored as 2.14 fixed point.
    DECLARE_ALIGNED(32, int32_t, matrix_coeff)[MAX_MATRICES][MAX_CHANNELS];
    /// Left shift to apply to noise values in 0x31eb substreams.
    uint8_t     matrix_noise_shift[MAX_MATRICES];
    //@}

    /// Left shift to apply to Huffman-decoded residuals.
    uint8_t     quant_step_size[MAX_CHANNELS];

    /// number of PCM samples in current audio block
    uint16_t    blocksize;
    /// Number of PCM samples decoded so far in this frame.
    uint16_t    blockpos;

    /// Left shift to apply to decoded PCM values to get final 24-bit output.
    int8_t      output_shift[MAX_CHANNELS];

    /// Running XOR of all output samples.
    int32_t     lossless_check_data;

} SubStream;

typedef struct MLPDecodeContext {
    AVCodecContext *avctx;

    /// Current access unit being read has a major sync.
    int         is_major_sync_unit;

    /// Size of the major sync unit, in bytes
    int         major_sync_header_size;

    /// Set if a valid major sync block has been read. Otherwise no decoding is possible.
    uint8_t     params_valid;

    /// Number of substreams contained within this stream.
    uint8_t     num_substreams;

    /// Index of the last substream to decode - further substreams are skipped.
    uint8_t     max_decoded_substream;

    /// Stream needs channel reordering to comply with FFmpeg's channel order
    uint8_t     needs_reordering;

    /// number of PCM samples contained in each frame
    int         access_unit_size;
    /// next power of two above the number of samples in each frame
    int         access_unit_size_pow2;

    SubStream   substream[MAX_SUBSTREAMS];

    int         matrix_changed;
    int         filter_changed[MAX_CHANNELS][NUM_FILTERS];

    int8_t      noise_buffer[MAX_BLOCKSIZE_POW2];
    int8_t      bypassed_lsbs[MAX_BLOCKSIZE][MAX_CHANNELS];
    DECLARE_ALIGNED(32, int32_t, sample_buffer)[MAX_BLOCKSIZE][MAX_CHANNELS];

    MLPDSPContext dsp;
} MLPDecodeContext;

static const uint64_t thd_channel_order[] = {
    AV_CH_FRONT_LEFT, AV_CH_FRONT_RIGHT,                     // LR
    AV_CH_FRONT_CENTER,                                      // C
    AV_CH_LOW_FREQUENCY,                                     // LFE
    AV_CH_SIDE_LEFT, AV_CH_SIDE_RIGHT,                       // LRs
    AV_CH_TOP_FRONT_LEFT, AV_CH_TOP_FRONT_RIGHT,             // LRvh
    AV_CH_FRONT_LEFT_OF_CENTER, AV_CH_FRONT_RIGHT_OF_CENTER, // LRc
    AV_CH_BACK_LEFT, AV_CH_BACK_RIGHT,                       // LRrs
    AV_CH_BACK_CENTER,                                       // Cs
    AV_CH_TOP_CENTER,                                        // Ts
    AV_CH_SURROUND_DIRECT_LEFT, AV_CH_SURROUND_DIRECT_RIGHT, // LRsd
    AV_CH_WIDE_LEFT, AV_CH_WIDE_RIGHT,                       // LRw
    AV_CH_TOP_FRONT_CENTER,                                  // Cvh
    AV_CH_LOW_FREQUENCY_2,                                   // LFE2
};

static uint64_t thd_channel_layout_extract_channel(uint64_t channel_layout,
                                                   int index)
{
    int i;

    if (av_get_channel_layout_nb_channels(channel_layout) <= index)
        return 0;

    for (i = 0; i < FF_ARRAY_ELEMS(thd_channel_order); i++)
        if (channel_layout & thd_channel_order[i] && !index--)
            return thd_channel_order[i];
    return 0;
}

static VLC huff_vlc[3];

/** Initialize static data, constant between all invocations of the codec. */

static av_cold void init_static(void)
{
    if (!huff_vlc[0].bits) {
        INIT_VLC_STATIC(&huff_vlc[0], VLC_BITS, 18,
                    &ff_mlp_huffman_tables[0][0][1], 2, 1,
                    &ff_mlp_huffman_tables[0][0][0], 2, 1, VLC_STATIC_SIZE);
        INIT_VLC_STATIC(&huff_vlc[1], VLC_BITS, 16,
                    &ff_mlp_huffman_tables[1][0][1], 2, 1,
                    &ff_mlp_huffman_tables[1][0][0], 2, 1, VLC_STATIC_SIZE);
        INIT_VLC_STATIC(&huff_vlc[2], VLC_BITS, 15,
                    &ff_mlp_huffman_tables[2][0][1], 2, 1,
                    &ff_mlp_huffman_tables[2][0][0], 2, 1, VLC_STATIC_SIZE);
    }

    ff_mlp_init_crc();
}

static inline int32_t calculate_sign_huff(MLPDecodeContext *m,
                                          unsigned int substr, unsigned int ch)
{
    SubStream *s = &m->substream[substr];
    ChannelParams *cp = &s->channel_params[ch];
    int lsb_bits = cp->huff_lsbs - s->quant_step_size[ch];
    int sign_shift = lsb_bits + (cp->codebook ? 2 - cp->codebook : -1);
    int32_t sign_huff_offset = cp->huff_offset;

    if (cp->codebook > 0)
        sign_huff_offset -= 7 << lsb_bits;

    if (sign_shift >= 0)
        sign_huff_offset -= 1 << sign_shift;

    return sign_huff_offset;
}

/** Read a sample, consisting of either, both or neither of entropy-coded MSBs
 *  and plain LSBs. */

static inline int read_huff_channels(MLPDecodeContext *m, GetBitContext *gbp,
                                     unsigned int substr, unsigned int pos)
{
    SubStream *s = &m->substream[substr];
    unsigned int mat, channel;

    for (mat = 0; mat < s->num_primitive_matrices; mat++)
        if (s->lsb_bypass[mat])
            m->bypassed_lsbs[pos + s->blockpos][mat] = get_bits1(gbp);

    for (channel = s->min_channel; channel <= s->max_channel; channel++) {
        ChannelParams *cp = &s->channel_params[channel];
        int codebook = cp->codebook;
        int quant_step_size = s->quant_step_size[channel];
        int lsb_bits = cp->huff_lsbs - quant_step_size;
        int result = 0;

        if (codebook > 0)
            result = get_vlc2(gbp, huff_vlc[codebook-1].table,
                            VLC_BITS, (9 + VLC_BITS - 1) / VLC_BITS);

        if (result < 0)
            return AVERROR_INVALIDDATA;

        if (lsb_bits > 0)
            result = (result << lsb_bits) + get_bits(gbp, lsb_bits);

        result  += cp->sign_huff_offset;
        result <<= quant_step_size;

        m->sample_buffer[pos + s->blockpos][channel] = result;
    }

    return 0;
}

static av_cold int mlp_decode_init(AVCodecContext *avctx)
{
    MLPDecodeContext *m = avctx->priv_data;
    int substr;

    init_static();
    m->avctx = avctx;
    for (substr = 0; substr < MAX_SUBSTREAMS; substr++)
        m->substream[substr].lossless_check_data = 0xffffffff;
    ff_mlpdsp_init(&m->dsp);

    return 0;
}

/** Read a major sync info header - contains high level information about
 *  the stream - sample rate, channel arrangement etc. Most of this
 *  information is not actually necessary for decoding, only for playback.
 */

static int read_major_sync(MLPDecodeContext *m, GetBitContext *gb)
{
    MLPHeaderInfo mh;
    int substr, ret;

    if ((ret = ff_mlp_read_major_sync(m->avctx, &mh, gb)) != 0)
        return ret;

    if (mh.group1_bits == 0) {
        av_log(m->avctx, AV_LOG_ERROR, "invalid/unknown bits per sample\n");
        return AVERROR_INVALIDDATA;
    }
    if (mh.group2_bits > mh.group1_bits) {
        av_log(m->avctx, AV_LOG_ERROR,
               "Channel group 2 cannot have more bits per sample than group 1.\n");
        return AVERROR_INVALIDDATA;
    }

    if (mh.group2_samplerate && mh.group2_samplerate != mh.group1_samplerate) {
        av_log(m->avctx, AV_LOG_ERROR,
               "Channel groups with differing sample rates are not currently supported.\n");
        return AVERROR_INVALIDDATA;
    }

    if (mh.group1_samplerate == 0) {
        av_log(m->avctx, AV_LOG_ERROR, "invalid/unknown sampling rate\n");
        return AVERROR_INVALIDDATA;
    }
    if (mh.group1_samplerate > MAX_SAMPLERATE) {
        av_log(m->avctx, AV_LOG_ERROR,
               "Sampling rate %d is greater than the supported maximum (%d).\n",
               mh.group1_samplerate, MAX_SAMPLERATE);
        return AVERROR_INVALIDDATA;
    }
    if (mh.access_unit_size > MAX_BLOCKSIZE) {
        av_log(m->avctx, AV_LOG_ERROR,
               "Block size %d is greater than the supported maximum (%d).\n",
               mh.access_unit_size, MAX_BLOCKSIZE);
        return AVERROR_INVALIDDATA;
    }
    if (mh.access_unit_size_pow2 > MAX_BLOCKSIZE_POW2) {
        av_log(m->avctx, AV_LOG_ERROR,
               "Block size pow2 %d is greater than the supported maximum (%d).\n",
               mh.access_unit_size_pow2, MAX_BLOCKSIZE_POW2);
        return AVERROR_INVALIDDATA;
    }

    if (mh.num_substreams == 0)
        return AVERROR_INVALIDDATA;
    if (m->avctx->codec_id == AV_CODEC_ID_MLP && mh.num_substreams > 2) {
        av_log(m->avctx, AV_LOG_ERROR, "MLP only supports up to 2 substreams.\n");
        return AVERROR_INVALIDDATA;
    }
    if (mh.num_substreams > MAX_SUBSTREAMS) {
        avpriv_request_sample(m->avctx,
                              "%d substreams (more than the "
                              "maximum supported by the decoder)",
                              mh.num_substreams);
        return AVERROR_PATCHWELCOME;
    }

    m->major_sync_header_size = mh.header_size;

    m->access_unit_size      = mh.access_unit_size;
    m->access_unit_size_pow2 = mh.access_unit_size_pow2;

    m->num_substreams        = mh.num_substreams;

    /* limit to decoding 3 substreams, as the 4th is used by Dolby Atmos for non-audio data */
    m->max_decoded_substream = FFMIN(m->num_substreams - 1, 2);

    m->avctx->sample_rate    = mh.group1_samplerate;
    m->avctx->frame_size     = mh.access_unit_size;

    m->avctx->bits_per_raw_sample = mh.group1_bits;
    if (mh.group1_bits > 16)
        m->avctx->sample_fmt = AV_SAMPLE_FMT_S32;
    else
        m->avctx->sample_fmt = AV_SAMPLE_FMT_S16;
    m->dsp.mlp_pack_output = m->dsp.mlp_select_pack_output(m->substream[m->max_decoded_substream].ch_assign,
                                                           m->substream[m->max_decoded_substream].output_shift,
                                                           m->substream[m->max_decoded_substream].max_matrix_channel,
                                                           m->avctx->sample_fmt == AV_SAMPLE_FMT_S32);

    m->params_valid = 1;
    for (substr = 0; substr < MAX_SUBSTREAMS; substr++)
        m->substream[substr].restart_seen = 0;

    /* Set the layout for each substream. When there's more than one, the first
     * substream is Stereo. Subsequent substreams' layouts are indicated in the
     * major sync. */
    if (m->avctx->codec_id == AV_CODEC_ID_MLP) {
        if (mh.stream_type != 0xbb) {
            avpriv_request_sample(m->avctx,
                        "unexpected stream_type %X in MLP",
                        mh.stream_type);
            return AVERROR_PATCHWELCOME;
        }
        if ((substr = (mh.num_substreams > 1)))
            m->substream[0].ch_layout = AV_CH_LAYOUT_STEREO;
        m->substream[substr].ch_layout = mh.channel_layout_mlp;
    } else {
        if (mh.stream_type != 0xba) {
            avpriv_request_sample(m->avctx,
                        "unexpected stream_type %X in !MLP",
                        mh.stream_type);
            return AVERROR_PATCHWELCOME;
        }
        if ((substr = (mh.num_substreams > 1)))
            m->substream[0].ch_layout = AV_CH_LAYOUT_STEREO;
        if (mh.num_substreams > 2)
            if (mh.channel_layout_thd_stream2)
                m->substream[2].ch_layout = mh.channel_layout_thd_stream2;
            else
                m->substream[2].ch_layout = mh.channel_layout_thd_stream1;
        m->substream[substr].ch_layout = mh.channel_layout_thd_stream1;

        if (m->avctx->channels<=2 && m->substream[substr].ch_layout == AV_CH_LAYOUT_MONO && m->max_decoded_substream == 1) {
            av_log(m->avctx, AV_LOG_DEBUG, "Mono stream with 2 substreams, ignoring 2nd\n");
            m->max_decoded_substream = 0;
            if (m->avctx->channels==2)
                m->avctx->channel_layout = AV_CH_LAYOUT_STEREO;
        }
    }

    m->needs_reordering = mh.channel_arrangement >= 18 && mh.channel_arrangement <= 20;

    /* Parse the TrueHD decoder channel modifiers and set each substream's
     * AVMatrixEncoding accordingly.
     *
     * The meaning of the modifiers depends on the channel layout:
     *
     * - THD_CH_MODIFIER_LTRT, THD_CH_MODIFIER_LBINRBIN only apply to 2-channel
     *
     * - THD_CH_MODIFIER_MONO applies to 1-channel or 2-channel (dual mono)
     *
     * - THD_CH_MODIFIER_SURROUNDEX, THD_CH_MODIFIER_NOTSURROUNDEX only apply to
     *   layouts with an Ls/Rs channel pair
     */
    for (substr = 0; substr < MAX_SUBSTREAMS; substr++)
        m->substream[substr].matrix_encoding = AV_MATRIX_ENCODING_NONE;
    if (m->avctx->codec_id == AV_CODEC_ID_TRUEHD) {
        if (mh.num_substreams > 2 &&
            mh.channel_layout_thd_stream2 & AV_CH_SIDE_LEFT &&
            mh.channel_layout_thd_stream2 & AV_CH_SIDE_RIGHT &&
            mh.channel_modifier_thd_stream2 == THD_CH_MODIFIER_SURROUNDEX)
            m->substream[2].matrix_encoding = AV_MATRIX_ENCODING_DOLBYEX;

        if (mh.num_substreams > 1 &&
            mh.channel_layout_thd_stream1 & AV_CH_SIDE_LEFT &&
            mh.channel_layout_thd_stream1 & AV_CH_SIDE_RIGHT &&
            mh.channel_modifier_thd_stream1 == THD_CH_MODIFIER_SURROUNDEX)
            m->substream[1].matrix_encoding = AV_MATRIX_ENCODING_DOLBYEX;

        if (mh.num_substreams > 0)
            switch (mh.channel_modifier_thd_stream0) {
            case THD_CH_MODIFIER_LTRT:
                m->substream[0].matrix_encoding = AV_MATRIX_ENCODING_DOLBY;
                break;
            case THD_CH_MODIFIER_LBINRBIN:
                m->substream[0].matrix_encoding = AV_MATRIX_ENCODING_DOLBYHEADPHONE;
                break;
            default:
                break;
            }
    }

    return 0;
}

/** Read a restart header from a block in a substream. This contains parameters
 *  required to decode the audio that do not change very often. Generally
 *  (always) present only in blocks following a major sync. */

static int read_restart_header(MLPDecodeContext *m, GetBitContext *gbp,
                               const uint8_t *buf, unsigned int substr)
{
    SubStream *s = &m->substream[substr];
    unsigned int ch;
    int sync_word, tmp;
    uint8_t checksum;
    uint8_t lossless_check;
    int start_count = get_bits_count(gbp);
    int min_channel, max_channel, max_matrix_channel;
    const int std_max_matrix_channel = m->avctx->codec_id == AV_CODEC_ID_MLP
                                     ? MAX_MATRIX_CHANNEL_MLP
                                     : MAX_MATRIX_CHANNEL_TRUEHD;

    sync_word = get_bits(gbp, 13);

    if (sync_word != 0x31ea >> 1) {
        av_log(m->avctx, AV_LOG_ERROR,
               "restart header sync incorrect (got 0x%04x)\n", sync_word);
        return AVERROR_INVALIDDATA;
    }

    s->noise_type = get_bits1(gbp);

    if (m->avctx->codec_id == AV_CODEC_ID_MLP && s->noise_type) {
        av_log(m->avctx, AV_LOG_ERROR, "MLP must have 0x31ea sync word.\n");
        return AVERROR_INVALIDDATA;
    }

    skip_bits(gbp, 16); /* Output timestamp */

    min_channel        = get_bits(gbp, 4);
    max_channel        = get_bits(gbp, 4);
    max_matrix_channel = get_bits(gbp, 4);

    if (max_matrix_channel > std_max_matrix_channel) {
        av_log(m->avctx, AV_LOG_ERROR,
               "Max matrix channel cannot be greater than %d.\n",
               std_max_matrix_channel);
        return AVERROR_INVALIDDATA;
    }

    if (max_channel != max_matrix_channel) {
        av_log(m->avctx, AV_LOG_ERROR,
               "Max channel must be equal max matrix channel.\n");
        return AVERROR_INVALIDDATA;
    }

    /* This should happen for TrueHD streams with >6 channels and MLP's noise
     * type. It is not yet known if this is allowed. */
    if (max_channel > MAX_MATRIX_CHANNEL_MLP && !s->noise_type) {
        avpriv_request_sample(m->avctx,
                              "%d channels (more than the "
                              "maximum supported by the decoder)",
                              max_channel + 2);
        return AVERROR_PATCHWELCOME;
    }

    if (min_channel > max_channel) {
        av_log(m->avctx, AV_LOG_ERROR,
               "Substream min channel cannot be greater than max channel.\n");
        return AVERROR_INVALIDDATA;
    }

    s->min_channel        = min_channel;
    s->max_channel        = max_channel;
    s->max_matrix_channel = max_matrix_channel;

#if FF_API_REQUEST_CHANNELS
FF_DISABLE_DEPRECATION_WARNINGS
    if (m->avctx->request_channels > 0 &&
        m->avctx->request_channels <= s->max_channel + 1 &&
        m->max_decoded_substream > substr) {
        av_log(m->avctx, AV_LOG_DEBUG,
               "Extracting %d-channel downmix from substream %d. "
               "Further substreams will be skipped.\n",
               s->max_channel + 1, substr);
        m->max_decoded_substream = substr;
FF_ENABLE_DEPRECATION_WARNINGS
    } else
#endif
    if (m->avctx->request_channel_layout && (s->ch_layout & m->avctx->request_channel_layout) ==
        m->avctx->request_channel_layout && m->max_decoded_substream > substr) {
        av_log(m->avctx, AV_LOG_DEBUG,
               "Extracting %d-channel downmix (0x%"PRIx64") from substream %d. "
               "Further substreams will be skipped.\n",
               s->max_channel + 1, s->ch_layout, substr);
        m->max_decoded_substream = substr;
    }

    s->noise_shift   = get_bits(gbp,  4);
    s->noisegen_seed = get_bits(gbp, 23);

    skip_bits(gbp, 19);

    s->data_check_present = get_bits1(gbp);
    lossless_check = get_bits(gbp, 8);
    if (substr == m->max_decoded_substream
        && s->lossless_check_data != 0xffffffff) {
        tmp = xor_32_to_8(s->lossless_check_data);
        if (tmp != lossless_check)
            av_log(m->avctx, AV_LOG_WARNING,
                   "Lossless check failed - expected %02x, calculated %02x.\n",
                   lossless_check, tmp);
    }

    skip_bits(gbp, 16);

    memset(s->ch_assign, 0, sizeof(s->ch_assign));

    for (ch = 0; ch <= s->max_matrix_channel; ch++) {
        int ch_assign = get_bits(gbp, 6);
        if (m->avctx->codec_id == AV_CODEC_ID_TRUEHD) {
            uint64_t channel = thd_channel_layout_extract_channel(s->ch_layout,
                                                                  ch_assign);
            ch_assign = av_get_channel_layout_channel_index(s->ch_layout,
                                                            channel);
        }
<<<<<<< HEAD
        if ((unsigned)ch_assign > s->max_matrix_channel) {
=======
        if (ch_assign < 0 || ch_assign > s->max_matrix_channel) {
>>>>>>> 2ffb0598
            avpriv_request_sample(m->avctx,
                                  "Assignment of matrix channel %d to invalid output channel %d",
                                  ch, ch_assign);
            return AVERROR_PATCHWELCOME;
        }
        s->ch_assign[ch_assign] = ch;
    }

    checksum = ff_mlp_restart_checksum(buf, get_bits_count(gbp) - start_count);

    if (checksum != get_bits(gbp, 8))
        av_log(m->avctx, AV_LOG_ERROR, "restart header checksum error\n");

    /* Set default decoding parameters. */
    s->param_presence_flags   = 0xff;
    s->num_primitive_matrices = 0;
    s->blocksize              = 8;
    s->lossless_check_data    = 0;

    memset(s->output_shift   , 0, sizeof(s->output_shift   ));
    memset(s->quant_step_size, 0, sizeof(s->quant_step_size));

    for (ch = s->min_channel; ch <= s->max_channel; ch++) {
        ChannelParams *cp = &s->channel_params[ch];
        cp->filter_params[FIR].order = 0;
        cp->filter_params[IIR].order = 0;
        cp->filter_params[FIR].shift = 0;
        cp->filter_params[IIR].shift = 0;

        /* Default audio coding is 24-bit raw PCM. */
        cp->huff_offset      = 0;
        cp->sign_huff_offset = (-1) << 23;
        cp->codebook         = 0;
        cp->huff_lsbs        = 24;
    }

    if (substr == m->max_decoded_substream) {
        m->avctx->channels       = s->max_matrix_channel + 1;
        m->avctx->channel_layout = s->ch_layout;
        m->dsp.mlp_pack_output = m->dsp.mlp_select_pack_output(s->ch_assign,
                                                               s->output_shift,
                                                               s->max_matrix_channel,
                                                               m->avctx->sample_fmt == AV_SAMPLE_FMT_S32);

        if (m->avctx->codec_id == AV_CODEC_ID_MLP && m->needs_reordering) {
            if (m->avctx->channel_layout == (AV_CH_LAYOUT_QUAD|AV_CH_LOW_FREQUENCY) ||
                m->avctx->channel_layout == AV_CH_LAYOUT_5POINT0_BACK) {
                int i = s->ch_assign[4];
                s->ch_assign[4] = s->ch_assign[3];
                s->ch_assign[3] = s->ch_assign[2];
                s->ch_assign[2] = i;
            } else if (m->avctx->channel_layout == AV_CH_LAYOUT_5POINT1_BACK) {
                FFSWAP(int, s->ch_assign[2], s->ch_assign[4]);
                FFSWAP(int, s->ch_assign[3], s->ch_assign[5]);
            }
        }

    }

    return 0;
}

/** Read parameters for one of the prediction filters. */

static int read_filter_params(MLPDecodeContext *m, GetBitContext *gbp,
                              unsigned int substr, unsigned int channel,
                              unsigned int filter)
{
    SubStream *s = &m->substream[substr];
    FilterParams *fp = &s->channel_params[channel].filter_params[filter];
    const int max_order = filter ? MAX_IIR_ORDER : MAX_FIR_ORDER;
    const char fchar = filter ? 'I' : 'F';
    int i, order;

    // Filter is 0 for FIR, 1 for IIR.
    av_assert0(filter < 2);

    if (m->filter_changed[channel][filter]++ > 1) {
        av_log(m->avctx, AV_LOG_ERROR, "Filters may change only once per access unit.\n");
        return AVERROR_INVALIDDATA;
    }

    order = get_bits(gbp, 4);
    if (order > max_order) {
        av_log(m->avctx, AV_LOG_ERROR,
               "%cIR filter order %d is greater than maximum %d.\n",
               fchar, order, max_order);
        return AVERROR_INVALIDDATA;
    }
    fp->order = order;

    if (order > 0) {
        int32_t *fcoeff = s->channel_params[channel].coeff[filter];
        int coeff_bits, coeff_shift;

        fp->shift = get_bits(gbp, 4);

        coeff_bits  = get_bits(gbp, 5);
        coeff_shift = get_bits(gbp, 3);
        if (coeff_bits < 1 || coeff_bits > 16) {
            av_log(m->avctx, AV_LOG_ERROR,
                   "%cIR filter coeff_bits must be between 1 and 16.\n",
                   fchar);
            return AVERROR_INVALIDDATA;
        }
        if (coeff_bits + coeff_shift > 16) {
            av_log(m->avctx, AV_LOG_ERROR,
                   "Sum of coeff_bits and coeff_shift for %cIR filter must be 16 or less.\n",
                   fchar);
            return AVERROR_INVALIDDATA;
        }

        for (i = 0; i < order; i++)
            fcoeff[i] = get_sbits(gbp, coeff_bits) << coeff_shift;

        if (get_bits1(gbp)) {
            int state_bits, state_shift;

            if (filter == FIR) {
                av_log(m->avctx, AV_LOG_ERROR,
                       "FIR filter has state data specified.\n");
                return AVERROR_INVALIDDATA;
            }

            state_bits  = get_bits(gbp, 4);
            state_shift = get_bits(gbp, 4);

            /* TODO: Check validity of state data. */

            for (i = 0; i < order; i++)
                fp->state[i] = state_bits ? get_sbits(gbp, state_bits) << state_shift : 0;
        }
    }

    return 0;
}

/** Read parameters for primitive matrices. */

static int read_matrix_params(MLPDecodeContext *m, unsigned int substr, GetBitContext *gbp)
{
    SubStream *s = &m->substream[substr];
    unsigned int mat, ch;
    const int max_primitive_matrices = m->avctx->codec_id == AV_CODEC_ID_MLP
                                     ? MAX_MATRICES_MLP
                                     : MAX_MATRICES_TRUEHD;

    if (m->matrix_changed++ > 1) {
        av_log(m->avctx, AV_LOG_ERROR, "Matrices may change only once per access unit.\n");
        return AVERROR_INVALIDDATA;
    }

    s->num_primitive_matrices = get_bits(gbp, 4);

    if (s->num_primitive_matrices > max_primitive_matrices) {
        av_log(m->avctx, AV_LOG_ERROR,
               "Number of primitive matrices cannot be greater than %d.\n",
               max_primitive_matrices);
        return AVERROR_INVALIDDATA;
    }

    for (mat = 0; mat < s->num_primitive_matrices; mat++) {
        int frac_bits, max_chan;
        s->matrix_out_ch[mat] = get_bits(gbp, 4);
        frac_bits             = get_bits(gbp, 4);
        s->lsb_bypass   [mat] = get_bits1(gbp);

        if (s->matrix_out_ch[mat] > s->max_matrix_channel) {
            av_log(m->avctx, AV_LOG_ERROR,
                    "Invalid channel %d specified as output from matrix.\n",
                    s->matrix_out_ch[mat]);
            return AVERROR_INVALIDDATA;
        }
        if (frac_bits > 14) {
            av_log(m->avctx, AV_LOG_ERROR,
                    "Too many fractional bits specified.\n");
            return AVERROR_INVALIDDATA;
        }

        max_chan = s->max_matrix_channel;
        if (!s->noise_type)
            max_chan+=2;

        for (ch = 0; ch <= max_chan; ch++) {
            int coeff_val = 0;
            if (get_bits1(gbp))
                coeff_val = get_sbits(gbp, frac_bits + 2);

            s->matrix_coeff[mat][ch] = coeff_val << (14 - frac_bits);
        }

        if (s->noise_type)
            s->matrix_noise_shift[mat] = get_bits(gbp, 4);
        else
            s->matrix_noise_shift[mat] = 0;
    }

    return 0;
}

/** Read channel parameters. */

static int read_channel_params(MLPDecodeContext *m, unsigned int substr,
                               GetBitContext *gbp, unsigned int ch)
{
    SubStream *s = &m->substream[substr];
    ChannelParams *cp = &s->channel_params[ch];
    FilterParams *fir = &cp->filter_params[FIR];
    FilterParams *iir = &cp->filter_params[IIR];
    int ret;

    if (s->param_presence_flags & PARAM_FIR)
        if (get_bits1(gbp))
            if ((ret = read_filter_params(m, gbp, substr, ch, FIR)) < 0)
                return ret;

    if (s->param_presence_flags & PARAM_IIR)
        if (get_bits1(gbp))
            if ((ret = read_filter_params(m, gbp, substr, ch, IIR)) < 0)
                return ret;

    if (fir->order + iir->order > 8) {
        av_log(m->avctx, AV_LOG_ERROR, "Total filter orders too high.\n");
        return AVERROR_INVALIDDATA;
    }

    if (fir->order && iir->order &&
        fir->shift != iir->shift) {
        av_log(m->avctx, AV_LOG_ERROR,
                "FIR and IIR filters must use the same precision.\n");
        return AVERROR_INVALIDDATA;
    }
    /* The FIR and IIR filters must have the same precision.
     * To simplify the filtering code, only the precision of the
     * FIR filter is considered. If only the IIR filter is employed,
     * the FIR filter precision is set to that of the IIR filter, so
     * that the filtering code can use it. */
    if (!fir->order && iir->order)
        fir->shift = iir->shift;

    if (s->param_presence_flags & PARAM_HUFFOFFSET)
        if (get_bits1(gbp))
            cp->huff_offset = get_sbits(gbp, 15);

    cp->codebook  = get_bits(gbp, 2);
    cp->huff_lsbs = get_bits(gbp, 5);

    if (cp->huff_lsbs > 24) {
        av_log(m->avctx, AV_LOG_ERROR, "Invalid huff_lsbs.\n");
        cp->huff_lsbs = 0;
        return AVERROR_INVALIDDATA;
    }

    cp->sign_huff_offset = calculate_sign_huff(m, substr, ch);

    return 0;
}

/** Read decoding parameters that change more often than those in the restart
 *  header. */

static int read_decoding_params(MLPDecodeContext *m, GetBitContext *gbp,
                                unsigned int substr)
{
    SubStream *s = &m->substream[substr];
    unsigned int ch;
    int ret;

    if (s->param_presence_flags & PARAM_PRESENCE)
        if (get_bits1(gbp))
            s->param_presence_flags = get_bits(gbp, 8);

    if (s->param_presence_flags & PARAM_BLOCKSIZE)
        if (get_bits1(gbp)) {
            s->blocksize = get_bits(gbp, 9);
            if (s->blocksize < 8 || s->blocksize > m->access_unit_size) {
                av_log(m->avctx, AV_LOG_ERROR, "Invalid blocksize.\n");
                s->blocksize = 0;
                return AVERROR_INVALIDDATA;
            }
        }

    if (s->param_presence_flags & PARAM_MATRIX)
        if (get_bits1(gbp))
            if ((ret = read_matrix_params(m, substr, gbp)) < 0)
                return ret;

    if (s->param_presence_flags & PARAM_OUTSHIFT)
        if (get_bits1(gbp)) {
            for (ch = 0; ch <= s->max_matrix_channel; ch++)
                s->output_shift[ch] = get_sbits(gbp, 4);
            if (substr == m->max_decoded_substream)
                m->dsp.mlp_pack_output = m->dsp.mlp_select_pack_output(s->ch_assign,
                                                                       s->output_shift,
                                                                       s->max_matrix_channel,
                                                                       m->avctx->sample_fmt == AV_SAMPLE_FMT_S32);
        }

    if (s->param_presence_flags & PARAM_QUANTSTEP)
        if (get_bits1(gbp))
            for (ch = 0; ch <= s->max_channel; ch++) {
                ChannelParams *cp = &s->channel_params[ch];

                s->quant_step_size[ch] = get_bits(gbp, 4);

                cp->sign_huff_offset = calculate_sign_huff(m, substr, ch);
            }

    for (ch = s->min_channel; ch <= s->max_channel; ch++)
        if (get_bits1(gbp))
            if ((ret = read_channel_params(m, substr, gbp, ch)) < 0)
                return ret;

    return 0;
}

#define MSB_MASK(bits)  (-1u << (bits))

/** Generate PCM samples using the prediction filters and residual values
 *  read from the data stream, and update the filter state. */

static void filter_channel(MLPDecodeContext *m, unsigned int substr,
                           unsigned int channel)
{
    SubStream *s = &m->substream[substr];
    const int32_t *fircoeff = s->channel_params[channel].coeff[FIR];
    int32_t state_buffer[NUM_FILTERS][MAX_BLOCKSIZE + MAX_FIR_ORDER];
    int32_t *firbuf = state_buffer[FIR] + MAX_BLOCKSIZE;
    int32_t *iirbuf = state_buffer[IIR] + MAX_BLOCKSIZE;
    FilterParams *fir = &s->channel_params[channel].filter_params[FIR];
    FilterParams *iir = &s->channel_params[channel].filter_params[IIR];
    unsigned int filter_shift = fir->shift;
    int32_t mask = MSB_MASK(s->quant_step_size[channel]);

    memcpy(firbuf, fir->state, MAX_FIR_ORDER * sizeof(int32_t));
    memcpy(iirbuf, iir->state, MAX_IIR_ORDER * sizeof(int32_t));

    m->dsp.mlp_filter_channel(firbuf, fircoeff,
                              fir->order, iir->order,
                              filter_shift, mask, s->blocksize,
                              &m->sample_buffer[s->blockpos][channel]);

    memcpy(fir->state, firbuf - s->blocksize, MAX_FIR_ORDER * sizeof(int32_t));
    memcpy(iir->state, iirbuf - s->blocksize, MAX_IIR_ORDER * sizeof(int32_t));
}

/** Read a block of PCM residual data (or actual if no filtering active). */

static int read_block_data(MLPDecodeContext *m, GetBitContext *gbp,
                           unsigned int substr)
{
    SubStream *s = &m->substream[substr];
    unsigned int i, ch, expected_stream_pos = 0;
    int ret;

    if (s->data_check_present) {
        expected_stream_pos  = get_bits_count(gbp);
        expected_stream_pos += get_bits(gbp, 16);
        avpriv_request_sample(m->avctx,
                              "Substreams with VLC block size check info");
    }

    if (s->blockpos + s->blocksize > m->access_unit_size) {
        av_log(m->avctx, AV_LOG_ERROR, "too many audio samples in frame\n");
        return AVERROR_INVALIDDATA;
    }

    memset(&m->bypassed_lsbs[s->blockpos][0], 0,
           s->blocksize * sizeof(m->bypassed_lsbs[0]));

    for (i = 0; i < s->blocksize; i++)
        if ((ret = read_huff_channels(m, gbp, substr, i)) < 0)
            return ret;

    for (ch = s->min_channel; ch <= s->max_channel; ch++)
        filter_channel(m, substr, ch);

    s->blockpos += s->blocksize;

    if (s->data_check_present) {
        if (get_bits_count(gbp) != expected_stream_pos)
            av_log(m->avctx, AV_LOG_ERROR, "block data length mismatch\n");
        skip_bits(gbp, 8);
    }

    return 0;
}

/** Data table used for TrueHD noise generation function. */

static const int8_t noise_table[256] = {
     30,  51,  22,  54,   3,   7,  -4,  38,  14,  55,  46,  81,  22,  58,  -3,   2,
     52,  31,  -7,  51,  15,  44,  74,  30,  85, -17,  10,  33,  18,  80,  28,  62,
     10,  32,  23,  69,  72,  26,  35,  17,  73,  60,   8,  56,   2,   6,  -2,  -5,
     51,   4,  11,  50,  66,  76,  21,  44,  33,  47,   1,  26,  64,  48,  57,  40,
     38,  16, -10, -28,  92,  22, -18,  29, -10,   5, -13,  49,  19,  24,  70,  34,
     61,  48,  30,  14,  -6,  25,  58,  33,  42,  60,  67,  17,  54,  17,  22,  30,
     67,  44,  -9,  50, -11,  43,  40,  32,  59,  82,  13,  49, -14,  55,  60,  36,
     48,  49,  31,  47,  15,  12,   4,  65,   1,  23,  29,  39,  45,  -2,  84,  69,
      0,  72,  37,  57,  27,  41, -15, -16,  35,  31,  14,  61,  24,   0,  27,  24,
     16,  41,  55,  34,  53,   9,  56,  12,  25,  29,  53,   5,  20, -20,  -8,  20,
     13,  28,  -3,  78,  38,  16,  11,  62,  46,  29,  21,  24,  46,  65,  43, -23,
     89,  18,  74,  21,  38, -12,  19,  12, -19,   8,  15,  33,   4,  57,   9,  -8,
     36,  35,  26,  28,   7,  83,  63,  79,  75,  11,   3,  87,  37,  47,  34,  40,
     39,  19,  20,  42,  27,  34,  39,  77,  13,  42,  59,  64,  45,  -1,  32,  37,
     45,  -5,  53,  -6,   7,  36,  50,  23,   6,  32,   9, -21,  18,  71,  27,  52,
    -25,  31,  35,  42,  -1,  68,  63,  52,  26,  43,  66,  37,  41,  25,  40,  70,
};

/** Noise generation functions.
 *  I'm not sure what these are for - they seem to be some kind of pseudorandom
 *  sequence generators, used to generate noise data which is used when the
 *  channels are rematrixed. I'm not sure if they provide a practical benefit
 *  to compression, or just obfuscate the decoder. Are they for some kind of
 *  dithering? */

/** Generate two channels of noise, used in the matrix when
 *  restart sync word == 0x31ea. */

static void generate_2_noise_channels(MLPDecodeContext *m, unsigned int substr)
{
    SubStream *s = &m->substream[substr];
    unsigned int i;
    uint32_t seed = s->noisegen_seed;
    unsigned int maxchan = s->max_matrix_channel;

    for (i = 0; i < s->blockpos; i++) {
        uint16_t seed_shr7 = seed >> 7;
        m->sample_buffer[i][maxchan+1] = ((int8_t)(seed >> 15)) << s->noise_shift;
        m->sample_buffer[i][maxchan+2] = ((int8_t) seed_shr7)   << s->noise_shift;

        seed = (seed << 16) ^ seed_shr7 ^ (seed_shr7 << 5);
    }

    s->noisegen_seed = seed;
}

/** Generate a block of noise, used when restart sync word == 0x31eb. */

static void fill_noise_buffer(MLPDecodeContext *m, unsigned int substr)
{
    SubStream *s = &m->substream[substr];
    unsigned int i;
    uint32_t seed = s->noisegen_seed;

    for (i = 0; i < m->access_unit_size_pow2; i++) {
        uint8_t seed_shr15 = seed >> 15;
        m->noise_buffer[i] = noise_table[seed_shr15];
        seed = (seed << 8) ^ seed_shr15 ^ (seed_shr15 << 5);
    }

    s->noisegen_seed = seed;
}

/** Write the audio data into the output buffer. */

static int output_data(MLPDecodeContext *m, unsigned int substr,
                       AVFrame *frame, int *got_frame_ptr)
{
    AVCodecContext *avctx = m->avctx;
    SubStream *s = &m->substream[substr];
    unsigned int mat;
    unsigned int maxchan;
    int ret;
    int is32 = (m->avctx->sample_fmt == AV_SAMPLE_FMT_S32);

    if (m->avctx->channels != s->max_matrix_channel + 1) {
        av_log(m->avctx, AV_LOG_ERROR, "channel count mismatch\n");
        return AVERROR_INVALIDDATA;
    }

    if (!s->blockpos) {
        av_log(avctx, AV_LOG_ERROR, "No samples to output.\n");
        return AVERROR_INVALIDDATA;
    }

    maxchan = s->max_matrix_channel;
    if (!s->noise_type) {
        generate_2_noise_channels(m, substr);
        maxchan += 2;
    } else {
        fill_noise_buffer(m, substr);
    }

    /* Apply the channel matrices in turn to reconstruct the original audio
     * samples. */
    for (mat = 0; mat < s->num_primitive_matrices; mat++) {
        unsigned int dest_ch = s->matrix_out_ch[mat];
        m->dsp.mlp_rematrix_channel(&m->sample_buffer[0][0],
                                    s->matrix_coeff[mat],
                                    &m->bypassed_lsbs[0][mat],
                                    m->noise_buffer,
                                    s->num_primitive_matrices - mat,
                                    dest_ch,
                                    s->blockpos,
                                    maxchan,
                                    s->matrix_noise_shift[mat],
                                    m->access_unit_size_pow2,
                                    MSB_MASK(s->quant_step_size[dest_ch]));
    }

    /* get output buffer */
    frame->nb_samples = s->blockpos;
    if ((ret = ff_get_buffer(avctx, frame, 0)) < 0)
        return ret;
    s->lossless_check_data = m->dsp.mlp_pack_output(s->lossless_check_data,
                                                    s->blockpos,
                                                    m->sample_buffer,
                                                    frame->data[0],
                                                    s->ch_assign,
                                                    s->output_shift,
                                                    s->max_matrix_channel,
                                                    is32);

    /* Update matrix encoding side data */
    if ((ret = ff_side_data_update_matrix_encoding(frame, s->matrix_encoding)) < 0)
        return ret;

    *got_frame_ptr = 1;

    return 0;
}

/** Read an access unit from the stream.
 *  @return negative on error, 0 if not enough data is present in the input stream,
 *  otherwise the number of bytes consumed. */

static int read_access_unit(AVCodecContext *avctx, void* data,
                            int *got_frame_ptr, AVPacket *avpkt)
{
    const uint8_t *buf = avpkt->data;
    int buf_size = avpkt->size;
    MLPDecodeContext *m = avctx->priv_data;
    GetBitContext gb;
    unsigned int length, substr;
    unsigned int substream_start;
    unsigned int header_size = 4;
    unsigned int substr_header_size = 0;
    uint8_t substream_parity_present[MAX_SUBSTREAMS];
    uint16_t substream_data_len[MAX_SUBSTREAMS];
    uint8_t parity_bits;
    int ret;

    if (buf_size < 4)
        return AVERROR_INVALIDDATA;

    length = (AV_RB16(buf) & 0xfff) * 2;

    if (length < 4 || length > buf_size)
        return AVERROR_INVALIDDATA;

    init_get_bits(&gb, (buf + 4), (length - 4) * 8);

    m->is_major_sync_unit = 0;
    if (show_bits_long(&gb, 31) == (0xf8726fba >> 1)) {
        if (read_major_sync(m, &gb) < 0)
            goto error;
        m->is_major_sync_unit = 1;
        header_size += m->major_sync_header_size;
    }

    if (!m->params_valid) {
        av_log(m->avctx, AV_LOG_WARNING,
               "Stream parameters not seen; skipping frame.\n");
        *got_frame_ptr = 0;
        return length;
    }

    substream_start = 0;

    for (substr = 0; substr < m->num_substreams; substr++) {
        int extraword_present, checkdata_present, end, nonrestart_substr;

        extraword_present = get_bits1(&gb);
        nonrestart_substr = get_bits1(&gb);
        checkdata_present = get_bits1(&gb);
        skip_bits1(&gb);

        end = get_bits(&gb, 12) * 2;

        substr_header_size += 2;

        if (extraword_present) {
            if (m->avctx->codec_id == AV_CODEC_ID_MLP) {
                av_log(m->avctx, AV_LOG_ERROR, "There must be no extraword for MLP.\n");
                goto error;
            }
            skip_bits(&gb, 16);
            substr_header_size += 2;
        }

        if (!(nonrestart_substr ^ m->is_major_sync_unit)) {
            av_log(m->avctx, AV_LOG_ERROR, "Invalid nonrestart_substr.\n");
            goto error;
        }

        if (end + header_size + substr_header_size > length) {
            av_log(m->avctx, AV_LOG_ERROR,
                   "Indicated length of substream %d data goes off end of "
                   "packet.\n", substr);
            end = length - header_size - substr_header_size;
        }

        if (end < substream_start) {
            av_log(avctx, AV_LOG_ERROR,
                   "Indicated end offset of substream %d data "
                   "is smaller than calculated start offset.\n",
                   substr);
            goto error;
        }

        if (substr > m->max_decoded_substream)
            continue;

        substream_parity_present[substr] = checkdata_present;
        substream_data_len[substr] = end - substream_start;
        substream_start = end;
    }

    parity_bits  = ff_mlp_calculate_parity(buf, 4);
    parity_bits ^= ff_mlp_calculate_parity(buf + header_size, substr_header_size);

    if ((((parity_bits >> 4) ^ parity_bits) & 0xF) != 0xF) {
        av_log(avctx, AV_LOG_ERROR, "Parity check failed.\n");
        goto error;
    }

    buf += header_size + substr_header_size;

    for (substr = 0; substr <= m->max_decoded_substream; substr++) {
        SubStream *s = &m->substream[substr];
        init_get_bits(&gb, buf, substream_data_len[substr] * 8);

        m->matrix_changed = 0;
        memset(m->filter_changed, 0, sizeof(m->filter_changed));

        s->blockpos = 0;
        do {
            if (get_bits1(&gb)) {
                if (get_bits1(&gb)) {
                    /* A restart header should be present. */
                    if (read_restart_header(m, &gb, buf, substr) < 0)
                        goto next_substr;
                    s->restart_seen = 1;
                }

                if (!s->restart_seen)
                    goto next_substr;
                if (read_decoding_params(m, &gb, substr) < 0)
                    goto next_substr;
            }

            if (!s->restart_seen)
                goto next_substr;

            if ((ret = read_block_data(m, &gb, substr)) < 0)
                return ret;

            if (get_bits_count(&gb) >= substream_data_len[substr] * 8)
                goto substream_length_mismatch;

        } while (!get_bits1(&gb));

        skip_bits(&gb, (-get_bits_count(&gb)) & 15);

        if (substream_data_len[substr] * 8 - get_bits_count(&gb) >= 32) {
            int shorten_by;

            if (get_bits(&gb, 16) != 0xD234)
                return AVERROR_INVALIDDATA;

            shorten_by = get_bits(&gb, 16);
            if      (m->avctx->codec_id == AV_CODEC_ID_TRUEHD && shorten_by  & 0x2000)
                s->blockpos -= FFMIN(shorten_by & 0x1FFF, s->blockpos);
            else if (m->avctx->codec_id == AV_CODEC_ID_MLP    && shorten_by != 0xD234)
                return AVERROR_INVALIDDATA;

            if (substr == m->max_decoded_substream)
                av_log(m->avctx, AV_LOG_INFO, "End of stream indicated.\n");
        }

        if (substream_parity_present[substr]) {
            uint8_t parity, checksum;

            if (substream_data_len[substr] * 8 - get_bits_count(&gb) != 16)
                goto substream_length_mismatch;

            parity   = ff_mlp_calculate_parity(buf, substream_data_len[substr] - 2);
            checksum = ff_mlp_checksum8       (buf, substream_data_len[substr] - 2);

            if ((get_bits(&gb, 8) ^ parity) != 0xa9    )
                av_log(m->avctx, AV_LOG_ERROR, "Substream %d parity check failed.\n", substr);
            if ( get_bits(&gb, 8)           != checksum)
                av_log(m->avctx, AV_LOG_ERROR, "Substream %d checksum failed.\n"    , substr);
        }

        if (substream_data_len[substr] * 8 != get_bits_count(&gb))
            goto substream_length_mismatch;

next_substr:
        if (!s->restart_seen)
            av_log(m->avctx, AV_LOG_ERROR,
                   "No restart header present in substream %d.\n", substr);

        buf += substream_data_len[substr];
    }

    if ((ret = output_data(m, m->max_decoded_substream, data, got_frame_ptr)) < 0)
        return ret;

    return length;

substream_length_mismatch:
    av_log(m->avctx, AV_LOG_ERROR, "substream %d length mismatch\n", substr);
    return AVERROR_INVALIDDATA;

error:
    m->params_valid = 0;
    return AVERROR_INVALIDDATA;
}

#if CONFIG_MLP_DECODER
AVCodec ff_mlp_decoder = {
    .name           = "mlp",
    .long_name      = NULL_IF_CONFIG_SMALL("MLP (Meridian Lossless Packing)"),
    .type           = AVMEDIA_TYPE_AUDIO,
    .id             = AV_CODEC_ID_MLP,
    .priv_data_size = sizeof(MLPDecodeContext),
    .init           = mlp_decode_init,
    .decode         = read_access_unit,
    .capabilities   = CODEC_CAP_DR1,
};
#endif
#if CONFIG_TRUEHD_DECODER
AVCodec ff_truehd_decoder = {
    .name           = "truehd",
    .long_name      = NULL_IF_CONFIG_SMALL("TrueHD"),
    .type           = AVMEDIA_TYPE_AUDIO,
    .id             = AV_CODEC_ID_TRUEHD,
    .priv_data_size = sizeof(MLPDecodeContext),
    .init           = mlp_decode_init,
    .decode         = read_access_unit,
    .capabilities   = CODEC_CAP_DR1,
};
#endif /* CONFIG_TRUEHD_DECODER */<|MERGE_RESOLUTION|>--- conflicted
+++ resolved
@@ -583,11 +583,7 @@
             ch_assign = av_get_channel_layout_channel_index(s->ch_layout,
                                                             channel);
         }
-<<<<<<< HEAD
-        if ((unsigned)ch_assign > s->max_matrix_channel) {
-=======
         if (ch_assign < 0 || ch_assign > s->max_matrix_channel) {
->>>>>>> 2ffb0598
             avpriv_request_sample(m->avctx,
                                   "Assignment of matrix channel %d to invalid output channel %d",
                                   ch, ch_assign);
