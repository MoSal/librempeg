/*
 * H.264 hardware encoding using nvidia nvenc
 * Copyright (c) 2014 Timo Rothenpieler <timo@rothenpieler.org>
 *
 * This file is part of FFmpeg.
 *
 * FFmpeg is free software; you can redistribute it and/or
 * modify it under the terms of the GNU Lesser General Public
 * License as published by the Free Software Foundation; either
 * version 2.1 of the License, or (at your option) any later version.
 *
 * FFmpeg is distributed in the hope that it will be useful,
 * but WITHOUT ANY WARRANTY; without even the implied warranty of
 * MERCHANTABILITY or FITNESS FOR A PARTICULAR PURPOSE.  See the GNU
 * Lesser General Public License for more details.
 *
 * You should have received a copy of the GNU Lesser General Public
 * License along with FFmpeg; if not, write to the Free Software
 * Foundation, Inc., 51 Franklin Street, Fifth Floor, Boston, MA 02110-1301 USA
 */

#if defined(_WIN32)
#include <windows.h>
#else
#include <dlfcn.h>
#endif

#include <nvEncodeAPI.h>

#include "libavutil/internal.h"
#include "libavutil/imgutils.h"
#include "libavutil/avassert.h"
#include "libavutil/opt.h"
#include "libavutil/mem.h"
#include "avcodec.h"
#include "internal.h"
#include "thread.h"

#if defined(_WIN32)
#define CUDAAPI __stdcall
#else
#define CUDAAPI
#endif

#if defined(_WIN32)
#define LOAD_FUNC(l, s) GetProcAddress(l, s)
#define DL_CLOSE_FUNC(l) FreeLibrary(l)
#else
#define LOAD_FUNC(l, s) dlsym(l, s)
#define DL_CLOSE_FUNC(l) dlclose(l)
#endif

typedef enum cudaError_enum {
    CUDA_SUCCESS = 0
} CUresult;
typedef int CUdevice;
typedef void* CUcontext;

typedef CUresult(CUDAAPI *PCUINIT)(unsigned int Flags);
typedef CUresult(CUDAAPI *PCUDEVICEGETCOUNT)(int *count);
typedef CUresult(CUDAAPI *PCUDEVICEGET)(CUdevice *device, int ordinal);
typedef CUresult(CUDAAPI *PCUDEVICEGETNAME)(char *name, int len, CUdevice dev);
typedef CUresult(CUDAAPI *PCUDEVICECOMPUTECAPABILITY)(int *major, int *minor, CUdevice dev);
typedef CUresult(CUDAAPI *PCUCTXCREATE)(CUcontext *pctx, unsigned int flags, CUdevice dev);
typedef CUresult(CUDAAPI *PCUCTXPOPCURRENT)(CUcontext *pctx);
typedef CUresult(CUDAAPI *PCUCTXDESTROY)(CUcontext ctx);

typedef NVENCSTATUS (NVENCAPI* PNVENCODEAPICREATEINSTANCE)(NV_ENCODE_API_FUNCTION_LIST *functionList);

typedef struct NvencInputSurface
{
    NV_ENC_INPUT_PTR input_surface;
    int width;
    int height;

    int lockCount;

    NV_ENC_BUFFER_FORMAT format;
} NvencInputSurface;

typedef struct NvencOutputSurface
{
    NV_ENC_OUTPUT_PTR output_surface;
    int size;

    NvencInputSurface* input_surface;

    int busy;
} NvencOutputSurface;

typedef struct NvencData
{
    union {
        int64_t timestamp;
        NvencOutputSurface *surface;
    } u;
} NvencData;

typedef struct NvencDataList
{
    NvencData* data;

    uint32_t pos;
    uint32_t count;
    uint32_t size;
} NvencDataList;

typedef struct NvencDynLoadFunctions
{
    PCUINIT cu_init;
    PCUDEVICEGETCOUNT cu_device_get_count;
    PCUDEVICEGET cu_device_get;
    PCUDEVICEGETNAME cu_device_get_name;
    PCUDEVICECOMPUTECAPABILITY cu_device_compute_capability;
    PCUCTXCREATE cu_ctx_create;
    PCUCTXPOPCURRENT cu_ctx_pop_current;
    PCUCTXDESTROY cu_ctx_destroy;

    NV_ENCODE_API_FUNCTION_LIST nvenc_funcs;
    int nvenc_device_count;
    CUdevice nvenc_devices[16];

#if defined(_WIN32)
    HMODULE cuda_lib;
    HMODULE nvenc_lib;
#else
    void* cuda_lib;
    void* nvenc_lib;
#endif
} NvencDynLoadFunctions;

typedef struct NvencValuePair
{
    const char *str;
    uint32_t num;
} NvencValuePair;

typedef struct NvencContext
{
    AVClass *avclass;

    NvencDynLoadFunctions nvenc_dload_funcs;

    NV_ENC_INITIALIZE_PARAMS init_encode_params;
    NV_ENC_CONFIG encode_config;
    CUcontext cu_context;

    int max_surface_count;
    NvencInputSurface *input_surfaces;
    NvencOutputSurface *output_surfaces;

    NvencDataList output_surface_queue;
    NvencDataList output_surface_ready_queue;
    NvencDataList timestamp_list;
    int64_t last_dts;

    void *nvencoder;

    char *preset;
    char *profile;
    char *level;
    char *tier;
    int cbr;
    int twopass;
    int gpu;
} NvencContext;

static const NvencValuePair nvenc_h264_level_pairs[] = {
    { "auto", NV_ENC_LEVEL_AUTOSELECT },
    { "1"   , NV_ENC_LEVEL_H264_1     },
    { "1.0" , NV_ENC_LEVEL_H264_1     },
    { "1b"  , NV_ENC_LEVEL_H264_1b    },
    { "1.0b", NV_ENC_LEVEL_H264_1b    },
    { "1.1" , NV_ENC_LEVEL_H264_11    },
    { "1.2" , NV_ENC_LEVEL_H264_12    },
    { "1.3" , NV_ENC_LEVEL_H264_13    },
    { "2"   , NV_ENC_LEVEL_H264_2     },
    { "2.0" , NV_ENC_LEVEL_H264_2     },
    { "2.1" , NV_ENC_LEVEL_H264_21    },
    { "2.2" , NV_ENC_LEVEL_H264_22    },
    { "3"   , NV_ENC_LEVEL_H264_3     },
    { "3.0" , NV_ENC_LEVEL_H264_3     },
    { "3.1" , NV_ENC_LEVEL_H264_31    },
    { "3.2" , NV_ENC_LEVEL_H264_32    },
    { "4"   , NV_ENC_LEVEL_H264_4     },
    { "4.0" , NV_ENC_LEVEL_H264_4     },
    { "4.1" , NV_ENC_LEVEL_H264_41    },
    { "4.2" , NV_ENC_LEVEL_H264_42    },
    { "5"   , NV_ENC_LEVEL_H264_5     },
    { "5.0" , NV_ENC_LEVEL_H264_5     },
    { "5.1" , NV_ENC_LEVEL_H264_51    },
    { NULL }
};

static const NvencValuePair nvenc_hevc_level_pairs[] = {
    { "auto", NV_ENC_LEVEL_AUTOSELECT },
    { "1"   , NV_ENC_LEVEL_HEVC_1     },
    { "1.0" , NV_ENC_LEVEL_HEVC_1     },
    { "2"   , NV_ENC_LEVEL_HEVC_2     },
    { "2.0" , NV_ENC_LEVEL_HEVC_2     },
    { "2.1" , NV_ENC_LEVEL_HEVC_21    },
    { "3"   , NV_ENC_LEVEL_HEVC_3     },
    { "3.0" , NV_ENC_LEVEL_HEVC_3     },
    { "3.1" , NV_ENC_LEVEL_HEVC_31    },
    { "4"   , NV_ENC_LEVEL_HEVC_4     },
    { "4.0" , NV_ENC_LEVEL_HEVC_4     },
    { "4.1" , NV_ENC_LEVEL_HEVC_41    },
    { "5"   , NV_ENC_LEVEL_HEVC_5     },
    { "5.0" , NV_ENC_LEVEL_HEVC_5     },
    { "5.1" , NV_ENC_LEVEL_HEVC_51    },
    { "5.2" , NV_ENC_LEVEL_HEVC_52    },
    { "6"   , NV_ENC_LEVEL_HEVC_6     },
    { "6.0" , NV_ENC_LEVEL_HEVC_6     },
    { "6.1" , NV_ENC_LEVEL_HEVC_61    },
    { "6.2" , NV_ENC_LEVEL_HEVC_62    },
    { NULL }
};

static int input_string_to_uint32(AVCodecContext *avctx, const NvencValuePair *pair, const char *input, uint32_t *output)
{
    for (; pair->str; ++pair) {
        if (!strcmp(input, pair->str)) {
            *output = pair->num;
            return 0;
        }
    }

    return AVERROR(EINVAL);
}

static NvencData* data_queue_dequeue(NvencDataList* queue)
{
    uint32_t mask;
    uint32_t read_pos;

    av_assert0(queue);
    av_assert0(queue->size);
    av_assert0(queue->data);

    if (!queue->count)
        return NULL;

    /* Size always is a multiple of two */
    mask = queue->size - 1;
    read_pos = (queue->pos - queue->count) & mask;
    queue->count--;

    return &queue->data[read_pos];
}

static int data_queue_enqueue(NvencDataList* queue, NvencData *data)
{
    NvencDataList new_queue;
    NvencData* tmp_data;
    uint32_t mask;

    if (!queue->size) {
        /* size always has to be a multiple of two */
        queue->size = 4;
        queue->pos = 0;
        queue->count = 0;

        queue->data = av_malloc(queue->size * sizeof(*(queue->data)));

        if (!queue->data) {
            queue->size = 0;
            return AVERROR(ENOMEM);
        }
    }

    if (queue->count == queue->size) {
        new_queue.size = queue->size << 1;
        new_queue.pos = 0;
        new_queue.count = 0;
        new_queue.data = av_malloc(new_queue.size * sizeof(*(queue->data)));

        if (!new_queue.data)
            return AVERROR(ENOMEM);

        while (tmp_data = data_queue_dequeue(queue))
            data_queue_enqueue(&new_queue, tmp_data);

        av_free(queue->data);
        *queue = new_queue;
    }

    mask = queue->size - 1;

    queue->data[queue->pos] = *data;
    queue->pos = (queue->pos + 1) & mask;
    queue->count++;

    return 0;
}

static int out_surf_queue_enqueue(NvencDataList* queue, NvencOutputSurface* surface)
{
    NvencData data;
    data.u.surface = surface;

    return data_queue_enqueue(queue, &data);
}

static NvencOutputSurface* out_surf_queue_dequeue(NvencDataList* queue)
{
    NvencData* res = data_queue_dequeue(queue);

    if (!res)
        return NULL;

    return res->u.surface;
}

static int timestamp_queue_enqueue(NvencDataList* queue, int64_t timestamp)
{
    NvencData data;
    data.u.timestamp = timestamp;

    return data_queue_enqueue(queue, &data);
}

static int64_t timestamp_queue_dequeue(NvencDataList* queue)
{
    NvencData* res = data_queue_dequeue(queue);

    if (!res)
        return AV_NOPTS_VALUE;

    return res->u.timestamp;
}

#define CHECK_LOAD_FUNC(t, f, s) \
do { \
    (f) = (t)LOAD_FUNC(dl_fn->cuda_lib, s); \
    if (!(f)) { \
        av_log(avctx, AV_LOG_FATAL, "Failed loading %s from CUDA library\n", s); \
        goto error; \
    } \
} while (0)

static av_cold int nvenc_dyload_cuda(AVCodecContext *avctx)
{
    NvencContext *ctx = avctx->priv_data;
    NvencDynLoadFunctions *dl_fn = &ctx->nvenc_dload_funcs;

    if (dl_fn->cuda_lib)
        return 1;

#if defined(_WIN32)
    dl_fn->cuda_lib = LoadLibrary(TEXT("nvcuda.dll"));
#else
    dl_fn->cuda_lib = dlopen("libcuda.so", RTLD_LAZY);
#endif

    if (!dl_fn->cuda_lib) {
        av_log(avctx, AV_LOG_FATAL, "Failed loading CUDA library\n");
        goto error;
    }

    CHECK_LOAD_FUNC(PCUINIT, dl_fn->cu_init, "cuInit");
    CHECK_LOAD_FUNC(PCUDEVICEGETCOUNT, dl_fn->cu_device_get_count, "cuDeviceGetCount");
    CHECK_LOAD_FUNC(PCUDEVICEGET, dl_fn->cu_device_get, "cuDeviceGet");
    CHECK_LOAD_FUNC(PCUDEVICEGETNAME, dl_fn->cu_device_get_name, "cuDeviceGetName");
    CHECK_LOAD_FUNC(PCUDEVICECOMPUTECAPABILITY, dl_fn->cu_device_compute_capability, "cuDeviceComputeCapability");
    CHECK_LOAD_FUNC(PCUCTXCREATE, dl_fn->cu_ctx_create, "cuCtxCreate_v2");
    CHECK_LOAD_FUNC(PCUCTXPOPCURRENT, dl_fn->cu_ctx_pop_current, "cuCtxPopCurrent_v2");
    CHECK_LOAD_FUNC(PCUCTXDESTROY, dl_fn->cu_ctx_destroy, "cuCtxDestroy_v2");

    return 1;

error:

    if (dl_fn->cuda_lib)
        DL_CLOSE_FUNC(dl_fn->cuda_lib);

    dl_fn->cuda_lib = NULL;

    return 0;
}

static av_cold int check_cuda_errors(AVCodecContext *avctx, CUresult err, const char *func)
{
    if (err != CUDA_SUCCESS) {
        av_log(avctx, AV_LOG_FATAL, ">> %s - failed with error code 0x%x\n", func, err);
        return 0;
    }
    return 1;
}
#define check_cuda_errors(f) if (!check_cuda_errors(avctx, f, #f)) goto error

static av_cold int nvenc_check_cuda(AVCodecContext *avctx)
{
    int device_count = 0;
    CUdevice cu_device = 0;
    char gpu_name[128];
    int smminor = 0, smmajor = 0;
    int i, smver, target_smver;

    NvencContext *ctx = avctx->priv_data;
    NvencDynLoadFunctions *dl_fn = &ctx->nvenc_dload_funcs;

    switch (avctx->codec->id) {
    case AV_CODEC_ID_H264:
        target_smver = avctx->pix_fmt == AV_PIX_FMT_YUV444P ? 0x52 : 0x30;
        break;
    case AV_CODEC_ID_H265:
        target_smver = 0x52;
        break;
    default:
        av_log(avctx, AV_LOG_FATAL, "nvenc: Unknown codec name\n");
        goto error;
    }

    if (!nvenc_dyload_cuda(avctx))
        return 0;

    if (dl_fn->nvenc_device_count > 0)
        return 1;

    check_cuda_errors(dl_fn->cu_init(0));

    check_cuda_errors(dl_fn->cu_device_get_count(&device_count));

    if (!device_count) {
        av_log(avctx, AV_LOG_FATAL, "No CUDA capable devices found\n");
        goto error;
    }

    av_log(avctx, AV_LOG_VERBOSE, "%d CUDA capable devices found\n", device_count);

    dl_fn->nvenc_device_count = 0;

    for (i = 0; i < device_count; ++i) {
        check_cuda_errors(dl_fn->cu_device_get(&cu_device, i));
        check_cuda_errors(dl_fn->cu_device_get_name(gpu_name, sizeof(gpu_name), cu_device));
        check_cuda_errors(dl_fn->cu_device_compute_capability(&smmajor, &smminor, cu_device));

        smver = (smmajor << 4) | smminor;

        av_log(avctx, AV_LOG_VERBOSE, "[ GPU #%d - < %s > has Compute SM %d.%d, NVENC %s ]\n", i, gpu_name, smmajor, smminor, (smver >= target_smver) ? "Available" : "Not Available");

        if (smver >= target_smver)
            dl_fn->nvenc_devices[dl_fn->nvenc_device_count++] = cu_device;
    }

    if (!dl_fn->nvenc_device_count) {
        av_log(avctx, AV_LOG_FATAL, "No NVENC capable devices found\n");
        goto error;
    }

    return 1;

error:

    dl_fn->nvenc_device_count = 0;

    return 0;
}

static av_cold int nvenc_dyload_nvenc(AVCodecContext *avctx)
{
    PNVENCODEAPICREATEINSTANCE nvEncodeAPICreateInstance = 0;
    NVENCSTATUS nvstatus;

    NvencContext *ctx = avctx->priv_data;
    NvencDynLoadFunctions *dl_fn = &ctx->nvenc_dload_funcs;

    if (!nvenc_check_cuda(avctx))
        return 0;

    if (dl_fn->nvenc_lib)
        return 1;

#if defined(_WIN32)
    if (sizeof(void*) == 8) {
        dl_fn->nvenc_lib = LoadLibrary(TEXT("nvEncodeAPI64.dll"));
    } else {
        dl_fn->nvenc_lib = LoadLibrary(TEXT("nvEncodeAPI.dll"));
    }
#else
    dl_fn->nvenc_lib = dlopen("libnvidia-encode.so.1", RTLD_LAZY);
#endif

    if (!dl_fn->nvenc_lib) {
        av_log(avctx, AV_LOG_FATAL, "Failed loading the nvenc library\n");
        goto error;
    }

    nvEncodeAPICreateInstance = (PNVENCODEAPICREATEINSTANCE)LOAD_FUNC(dl_fn->nvenc_lib, "NvEncodeAPICreateInstance");

    if (!nvEncodeAPICreateInstance) {
        av_log(avctx, AV_LOG_FATAL, "Failed to load nvenc entrypoint\n");
        goto error;
    }

    dl_fn->nvenc_funcs.version = NV_ENCODE_API_FUNCTION_LIST_VER;

    nvstatus = nvEncodeAPICreateInstance(&dl_fn->nvenc_funcs);

    if (nvstatus != NV_ENC_SUCCESS) {
        av_log(avctx, AV_LOG_FATAL, "Failed to create nvenc instance\n");
        goto error;
    }

    av_log(avctx, AV_LOG_VERBOSE, "Nvenc initialized successfully\n");

    return 1;

error:
    if (dl_fn->nvenc_lib)
        DL_CLOSE_FUNC(dl_fn->nvenc_lib);

    dl_fn->nvenc_lib = NULL;

    return 0;
}

static av_cold void nvenc_unload_nvenc(AVCodecContext *avctx)
{
    NvencContext *ctx = avctx->priv_data;
    NvencDynLoadFunctions *dl_fn = &ctx->nvenc_dload_funcs;

    DL_CLOSE_FUNC(dl_fn->nvenc_lib);
    dl_fn->nvenc_lib = NULL;

    dl_fn->nvenc_device_count = 0;

    DL_CLOSE_FUNC(dl_fn->cuda_lib);
    dl_fn->cuda_lib = NULL;

    dl_fn->cu_init = NULL;
    dl_fn->cu_device_get_count = NULL;
    dl_fn->cu_device_get = NULL;
    dl_fn->cu_device_get_name = NULL;
    dl_fn->cu_device_compute_capability = NULL;
    dl_fn->cu_ctx_create = NULL;
    dl_fn->cu_ctx_pop_current = NULL;
    dl_fn->cu_ctx_destroy = NULL;

    av_log(avctx, AV_LOG_VERBOSE, "Nvenc unloaded\n");
}

static av_cold int nvenc_encode_init(AVCodecContext *avctx)
{
    NV_ENC_OPEN_ENCODE_SESSION_EX_PARAMS encode_session_params = { 0 };
    NV_ENC_PRESET_CONFIG preset_config = { 0 };
    CUcontext cu_context_curr;
    CUresult cu_res;
    GUID encoder_preset = NV_ENC_PRESET_HQ_GUID;
    GUID codec;
    NVENCSTATUS nv_status = NV_ENC_SUCCESS;
    int surfaceCount = 0;
    int i, num_mbs;
    int isLL = 0;
    int lossless = 0;
    int res = 0;
    int dw, dh;

    NvencContext *ctx = avctx->priv_data;
    NvencDynLoadFunctions *dl_fn = &ctx->nvenc_dload_funcs;
    NV_ENCODE_API_FUNCTION_LIST *p_nvenc = &dl_fn->nvenc_funcs;

    if (!nvenc_dyload_nvenc(avctx))
        return AVERROR_EXTERNAL;

    ctx->last_dts = AV_NOPTS_VALUE;

    ctx->encode_config.version = NV_ENC_CONFIG_VER;
    ctx->init_encode_params.version = NV_ENC_INITIALIZE_PARAMS_VER;
    preset_config.version = NV_ENC_PRESET_CONFIG_VER;
    preset_config.presetCfg.version = NV_ENC_CONFIG_VER;
    encode_session_params.version = NV_ENC_OPEN_ENCODE_SESSION_EX_PARAMS_VER;
    encode_session_params.apiVersion = NVENCAPI_VERSION;

    if (ctx->gpu >= dl_fn->nvenc_device_count) {
        av_log(avctx, AV_LOG_FATAL, "Requested GPU %d, but only %d GPUs are available!\n", ctx->gpu, dl_fn->nvenc_device_count);
        res = AVERROR(EINVAL);
        goto error;
    }

    ctx->cu_context = NULL;
    cu_res = dl_fn->cu_ctx_create(&ctx->cu_context, 0, dl_fn->nvenc_devices[ctx->gpu]);

    if (cu_res != CUDA_SUCCESS) {
        av_log(avctx, AV_LOG_FATAL, "Failed creating CUDA context for NVENC: 0x%x\n", (int)cu_res);
        res = AVERROR_EXTERNAL;
        goto error;
    }

    cu_res = dl_fn->cu_ctx_pop_current(&cu_context_curr);

    if (cu_res != CUDA_SUCCESS) {
        av_log(avctx, AV_LOG_FATAL, "Failed popping CUDA context: 0x%x\n", (int)cu_res);
        res = AVERROR_EXTERNAL;
        goto error;
    }

    encode_session_params.device = ctx->cu_context;
    encode_session_params.deviceType = NV_ENC_DEVICE_TYPE_CUDA;

    nv_status = p_nvenc->nvEncOpenEncodeSessionEx(&encode_session_params, &ctx->nvencoder);
    if (nv_status != NV_ENC_SUCCESS) {
        ctx->nvencoder = NULL;
        av_log(avctx, AV_LOG_FATAL, "OpenEncodeSessionEx failed: 0x%x - invalid license key?\n", (int)nv_status);
        res = AVERROR_EXTERNAL;
        goto error;
    }

    if (ctx->preset) {
        if (!strcmp(ctx->preset, "hp")) {
            encoder_preset = NV_ENC_PRESET_HP_GUID;
        } else if (!strcmp(ctx->preset, "hq")) {
            encoder_preset = NV_ENC_PRESET_HQ_GUID;
        } else if (!strcmp(ctx->preset, "bd")) {
            encoder_preset = NV_ENC_PRESET_BD_GUID;
        } else if (!strcmp(ctx->preset, "ll")) {
            encoder_preset = NV_ENC_PRESET_LOW_LATENCY_DEFAULT_GUID;
            isLL = 1;
        } else if (!strcmp(ctx->preset, "llhp")) {
            encoder_preset = NV_ENC_PRESET_LOW_LATENCY_HP_GUID;
            isLL = 1;
        } else if (!strcmp(ctx->preset, "llhq")) {
            encoder_preset = NV_ENC_PRESET_LOW_LATENCY_HQ_GUID;
            isLL = 1;
        } else if (!strcmp(ctx->preset, "lossless")) {
            encoder_preset = NV_ENC_PRESET_LOSSLESS_DEFAULT_GUID;
            lossless = 1;
        } else if (!strcmp(ctx->preset, "losslesshp")) {
            encoder_preset = NV_ENC_PRESET_LOSSLESS_HP_GUID;
            lossless = 1;
        } else if (!strcmp(ctx->preset, "default")) {
            encoder_preset = NV_ENC_PRESET_DEFAULT_GUID;
        } else {
            av_log(avctx, AV_LOG_FATAL, "Preset \"%s\" is unknown! Supported presets: hp, hq, bd, ll, llhp, llhq, lossless, losslesshp, default\n", ctx->preset);
            res = AVERROR(EINVAL);
            goto error;
        }
    }

    switch (avctx->codec->id) {
    case AV_CODEC_ID_H264:
        codec = NV_ENC_CODEC_H264_GUID;
        break;
    case AV_CODEC_ID_H265:
        codec = NV_ENC_CODEC_HEVC_GUID;
        break;
    default:
        av_log(avctx, AV_LOG_ERROR, "nvenc: Unknown codec name\n");
        res = AVERROR(EINVAL);
        goto error;
    }

    nv_status = p_nvenc->nvEncGetEncodePresetConfig(ctx->nvencoder, codec, encoder_preset, &preset_config);
    if (nv_status != NV_ENC_SUCCESS) {
        av_log(avctx, AV_LOG_FATAL, "GetEncodePresetConfig failed: 0x%x\n", (int)nv_status);
        res = AVERROR_EXTERNAL;
        goto error;
    }

    ctx->init_encode_params.encodeGUID = codec;
    ctx->init_encode_params.encodeHeight = avctx->height;
    ctx->init_encode_params.encodeWidth = avctx->width;

    if (avctx->sample_aspect_ratio.num && avctx->sample_aspect_ratio.den &&
        (avctx->sample_aspect_ratio.num != 1 || avctx->sample_aspect_ratio.num != 1)) {
        av_reduce(&dw, &dh,
                  avctx->width * avctx->sample_aspect_ratio.num,
                  avctx->height * avctx->sample_aspect_ratio.den,
                  1024 * 1024);
        ctx->init_encode_params.darHeight = dh;
        ctx->init_encode_params.darWidth = dw;
    } else {
        ctx->init_encode_params.darHeight = avctx->height;
        ctx->init_encode_params.darWidth = avctx->width;
    }

    // De-compensate for hardware, dubiously, trying to compensate for
    // playback at 704 pixel width.
    if (avctx->width == 720 &&
        (avctx->height == 480 || avctx->height == 576)) {
        av_reduce(&dw, &dh,
                  ctx->init_encode_params.darWidth * 44,
                  ctx->init_encode_params.darHeight * 45,
                  1024 * 1024);
        ctx->init_encode_params.darHeight = dh;
        ctx->init_encode_params.darWidth = dw;
    }

    ctx->init_encode_params.frameRateNum = avctx->time_base.den;
    ctx->init_encode_params.frameRateDen = avctx->time_base.num * avctx->ticks_per_frame;

    num_mbs = ((avctx->width + 15) >> 4) * ((avctx->height + 15) >> 4);
    ctx->max_surface_count = (num_mbs >= 8160) ? 32 : 48;

    ctx->init_encode_params.enableEncodeAsync = 0;
    ctx->init_encode_params.enablePTD = 1;

    ctx->init_encode_params.presetGUID = encoder_preset;

    ctx->init_encode_params.encodeConfig = &ctx->encode_config;
    memcpy(&ctx->encode_config, &preset_config.presetCfg, sizeof(ctx->encode_config));
    ctx->encode_config.version = NV_ENC_CONFIG_VER;

    if (avctx->refs >= 0) {
        /* 0 means "let the hardware decide" */
        switch (avctx->codec->id) {
        case AV_CODEC_ID_H264:
            ctx->encode_config.encodeCodecConfig.h264Config.maxNumRefFrames = avctx->refs;
            break;
        case AV_CODEC_ID_H265:
            ctx->encode_config.encodeCodecConfig.hevcConfig.maxNumRefFramesInDPB = avctx->refs;
            break;
        /* Earlier switch/case will return if unknown codec is passed. */
        }
    }

    if (avctx->gop_size > 0) {
        if (avctx->max_b_frames >= 0) {
            /* 0 is intra-only, 1 is I/P only, 2 is one B Frame, 3 two B frames, and so on. */
            ctx->encode_config.frameIntervalP = avctx->max_b_frames + 1;
        }

        ctx->encode_config.gopLength = avctx->gop_size;
        switch (avctx->codec->id) {
        case AV_CODEC_ID_H264:
            ctx->encode_config.encodeCodecConfig.h264Config.idrPeriod = avctx->gop_size;
            break;
        case AV_CODEC_ID_H265:
            ctx->encode_config.encodeCodecConfig.hevcConfig.idrPeriod = avctx->gop_size;
            break;
        /* Earlier switch/case will return if unknown codec is passed. */
        }
    } else if (avctx->gop_size == 0) {
        ctx->encode_config.frameIntervalP = 0;
        ctx->encode_config.gopLength = 1;
        switch (avctx->codec->id) {
        case AV_CODEC_ID_H264:
            ctx->encode_config.encodeCodecConfig.h264Config.idrPeriod = 1;
            break;
        case AV_CODEC_ID_H265:
            ctx->encode_config.encodeCodecConfig.hevcConfig.idrPeriod = 1;
            break;
        /* Earlier switch/case will return if unknown codec is passed. */
        }
    }

    /* when there're b frames, set dts offset */
    if (ctx->encode_config.frameIntervalP >= 2)
        ctx->last_dts = -2;

    if (avctx->bit_rate > 0)
        ctx->encode_config.rcParams.averageBitRate = avctx->bit_rate;

    if (avctx->rc_max_rate > 0)
        ctx->encode_config.rcParams.maxBitRate = avctx->rc_max_rate;

    if (lossless) {
      ctx->encode_config.encodeCodecConfig.h264Config.qpPrimeYZeroTransformBypassFlag = 1;
      ctx->encode_config.rcParams.rateControlMode = NV_ENC_PARAMS_RC_CONSTQP;
      ctx->encode_config.rcParams.constQP.qpInterB = 0;
      ctx->encode_config.rcParams.constQP.qpInterP = 0;
      ctx->encode_config.rcParams.constQP.qpIntra = 0;

      avctx->qmin = -1;
      avctx->qmax = -1;
    } else if (ctx->cbr) {
        if (!ctx->twopass) {
            ctx->encode_config.rcParams.rateControlMode = NV_ENC_PARAMS_RC_CBR;
        } else if (ctx->twopass == 1 || isLL) {
            ctx->encode_config.rcParams.rateControlMode = NV_ENC_PARAMS_RC_2_PASS_QUALITY;

            if (avctx->codec->id == AV_CODEC_ID_H264) {
                ctx->encode_config.encodeCodecConfig.h264Config.adaptiveTransformMode = NV_ENC_H264_ADAPTIVE_TRANSFORM_ENABLE;
                ctx->encode_config.encodeCodecConfig.h264Config.fmoMode = NV_ENC_H264_FMO_DISABLE;
            }

            if (!isLL)
                av_log(avctx, AV_LOG_WARNING, "Twopass mode is only known to work with low latency (ll, llhq, llhp) presets.\n");
        } else {
            ctx->encode_config.rcParams.rateControlMode = NV_ENC_PARAMS_RC_CBR;
        }
    } else if (avctx->global_quality > 0) {
        ctx->encode_config.rcParams.rateControlMode = NV_ENC_PARAMS_RC_CONSTQP;
        ctx->encode_config.rcParams.constQP.qpInterB = avctx->global_quality;
        ctx->encode_config.rcParams.constQP.qpInterP = avctx->global_quality;
        ctx->encode_config.rcParams.constQP.qpIntra = avctx->global_quality;

        avctx->qmin = -1;
        avctx->qmax = -1;
    } else if (avctx->qmin >= 0 && avctx->qmax >= 0) {
        ctx->encode_config.rcParams.rateControlMode = NV_ENC_PARAMS_RC_VBR;

        ctx->encode_config.rcParams.enableMinQP = 1;
        ctx->encode_config.rcParams.enableMaxQP = 1;

        ctx->encode_config.rcParams.minQP.qpInterB = avctx->qmin;
        ctx->encode_config.rcParams.minQP.qpInterP = avctx->qmin;
        ctx->encode_config.rcParams.minQP.qpIntra = avctx->qmin;

        ctx->encode_config.rcParams.maxQP.qpInterB = avctx->qmax;
        ctx->encode_config.rcParams.maxQP.qpInterP = avctx->qmax;
        ctx->encode_config.rcParams.maxQP.qpIntra = avctx->qmax;
    }

    if (avctx->rc_buffer_size > 0)
        ctx->encode_config.rcParams.vbvBufferSize = avctx->rc_buffer_size;

    if (avctx->flags & CODEC_FLAG_INTERLACED_DCT) {
        ctx->encode_config.frameFieldMode = NV_ENC_PARAMS_FRAME_FIELD_MODE_FIELD;
    } else {
        ctx->encode_config.frameFieldMode = NV_ENC_PARAMS_FRAME_FIELD_MODE_FRAME;
    }

    switch (avctx->codec->id) {
    case AV_CODEC_ID_H264:
        ctx->encode_config.encodeCodecConfig.h264Config.h264VUIParameters.colourDescriptionPresentFlag = 1;
        ctx->encode_config.encodeCodecConfig.h264Config.h264VUIParameters.videoSignalTypePresentFlag = 1;

        ctx->encode_config.encodeCodecConfig.h264Config.h264VUIParameters.colourMatrix = avctx->colorspace;
        ctx->encode_config.encodeCodecConfig.h264Config.h264VUIParameters.colourPrimaries = avctx->color_primaries;
        ctx->encode_config.encodeCodecConfig.h264Config.h264VUIParameters.transferCharacteristics = avctx->color_trc;

        ctx->encode_config.encodeCodecConfig.h264Config.h264VUIParameters.videoFullRangeFlag = avctx->color_range == AVCOL_RANGE_JPEG;

        ctx->encode_config.encodeCodecConfig.h264Config.disableSPSPPS = (avctx->flags & CODEC_FLAG_GLOBAL_HEADER) ? 1 : 0;
        ctx->encode_config.encodeCodecConfig.h264Config.repeatSPSPPS = (avctx->flags & CODEC_FLAG_GLOBAL_HEADER) ? 0 : 1;

        if (!ctx->profile) {
            switch (avctx->profile) {
            case FF_PROFILE_H264_HIGH_444_PREDICTIVE:
                ctx->encode_config.profileGUID = NV_ENC_H264_PROFILE_HIGH_444_GUID;
                break;
            case FF_PROFILE_H264_BASELINE:
                ctx->encode_config.profileGUID = NV_ENC_H264_PROFILE_BASELINE_GUID;
                break;
            case FF_PROFILE_H264_MAIN:
                ctx->encode_config.profileGUID = NV_ENC_H264_PROFILE_MAIN_GUID;
                break;
            case FF_PROFILE_H264_HIGH:
            case FF_PROFILE_UNKNOWN:
                ctx->encode_config.profileGUID = NV_ENC_H264_PROFILE_HIGH_GUID;
                break;
            default:
                av_log(avctx, AV_LOG_WARNING, "Unsupported profile requested, falling back to high\n");
                ctx->encode_config.profileGUID = NV_ENC_H264_PROFILE_HIGH_GUID;
                break;
            }
        } else {
            if (!strcmp(ctx->profile, "high")) {
                ctx->encode_config.profileGUID = NV_ENC_H264_PROFILE_HIGH_GUID;
                avctx->profile = FF_PROFILE_H264_HIGH;
            } else if (!strcmp(ctx->profile, "main")) {
                ctx->encode_config.profileGUID = NV_ENC_H264_PROFILE_MAIN_GUID;
                avctx->profile = FF_PROFILE_H264_MAIN;
            } else if (!strcmp(ctx->profile, "baseline")) {
                ctx->encode_config.profileGUID = NV_ENC_H264_PROFILE_BASELINE_GUID;
                avctx->profile = FF_PROFILE_H264_BASELINE;
            } else if (!strcmp(ctx->profile, "high444p")) {
                ctx->encode_config.profileGUID = NV_ENC_H264_PROFILE_HIGH_444_GUID;
                avctx->profile = FF_PROFILE_H264_HIGH_444_PREDICTIVE;
            } else {
                av_log(avctx, AV_LOG_FATAL, "Profile \"%s\" is unknown! Supported profiles: high, main, baseline\n", ctx->profile);
                res = AVERROR(EINVAL);
                goto error;
            }
        }

        ctx->encode_config.encodeCodecConfig.h264Config.chromaFormatIDC = avctx->profile == FF_PROFILE_H264_HIGH_444_PREDICTIVE ? 3 : 1;

        if (ctx->level) {
            res = input_string_to_uint32(avctx, nvenc_h264_level_pairs, ctx->level, &ctx->encode_config.encodeCodecConfig.h264Config.level);

            if (res) {
                av_log(avctx, AV_LOG_FATAL, "Level \"%s\" is unknown! Supported levels: auto, 1, 1b, 1.1, 1.2, 1.3, 2, 2.1, 2.2, 3, 3.1, 3.2, 4, 4.1, 4.2, 5, 5.1\n", ctx->level);
                goto error;
            }
        } else {
            ctx->encode_config.encodeCodecConfig.h264Config.level = NV_ENC_LEVEL_AUTOSELECT;
        }

        break;
    case AV_CODEC_ID_H265:
        ctx->encode_config.encodeCodecConfig.hevcConfig.disableSPSPPS = (avctx->flags & CODEC_FLAG_GLOBAL_HEADER) ? 1 : 0;
        ctx->encode_config.encodeCodecConfig.hevcConfig.repeatSPSPPS = (avctx->flags & CODEC_FLAG_GLOBAL_HEADER) ? 0 : 1;

        /* No other profile is supported in the current SDK version 5 */
        ctx->encode_config.profileGUID = NV_ENC_HEVC_PROFILE_MAIN_GUID;
        avctx->profile = FF_PROFILE_HEVC_MAIN;

        if (ctx->level) {
            res = input_string_to_uint32(avctx, nvenc_hevc_level_pairs, ctx->level, &ctx->encode_config.encodeCodecConfig.hevcConfig.level);

            if (res) {
                av_log(avctx, AV_LOG_FATAL, "Level \"%s\" is unknown! Supported levels: auto, 1, 2, 2.1, 3, 3.1, 4, 4.1, 5, 5.1, 5.2, 6, 6.1, 6.2\n", ctx->level);
                goto error;
            }
        } else {
            ctx->encode_config.encodeCodecConfig.hevcConfig.level = NV_ENC_LEVEL_AUTOSELECT;
        }

        if (ctx->tier) {
            if (!strcmp(ctx->tier, "main")) {
                ctx->encode_config.encodeCodecConfig.hevcConfig.tier = NV_ENC_TIER_HEVC_MAIN;
            } else if (!strcmp(ctx->tier, "high")) {
                ctx->encode_config.encodeCodecConfig.hevcConfig.tier = NV_ENC_TIER_HEVC_HIGH;
            } else {
                av_log(avctx, AV_LOG_FATAL, "Tier \"%s\" is unknown! Supported tiers: main, high\n", ctx->tier);
                res = AVERROR(EINVAL);
                goto error;
            }
        }

        break;
    /* Earlier switch/case will return if unknown codec is passed. */
    }

    nv_status = p_nvenc->nvEncInitializeEncoder(ctx->nvencoder, &ctx->init_encode_params);
    if (nv_status != NV_ENC_SUCCESS) {
        av_log(avctx, AV_LOG_FATAL, "InitializeEncoder failed: 0x%x\n", (int)nv_status);
        res = AVERROR_EXTERNAL;
        goto error;
    }

    ctx->input_surfaces = av_malloc(ctx->max_surface_count * sizeof(*ctx->input_surfaces));

    if (!ctx->input_surfaces) {
        res = AVERROR(ENOMEM);
        goto error;
    }

    ctx->output_surfaces = av_malloc(ctx->max_surface_count * sizeof(*ctx->output_surfaces));

    if (!ctx->output_surfaces) {
        res = AVERROR(ENOMEM);
        goto error;
    }

    for (surfaceCount = 0; surfaceCount < ctx->max_surface_count; ++surfaceCount) {
        NV_ENC_CREATE_INPUT_BUFFER allocSurf = { 0 };
        NV_ENC_CREATE_BITSTREAM_BUFFER allocOut = { 0 };
        allocSurf.version = NV_ENC_CREATE_INPUT_BUFFER_VER;
        allocOut.version = NV_ENC_CREATE_BITSTREAM_BUFFER_VER;

        allocSurf.width = (avctx->width + 31) & ~31;
        allocSurf.height = (avctx->height + 31) & ~31;

        allocSurf.memoryHeap = NV_ENC_MEMORY_HEAP_SYSMEM_CACHED;

        switch (avctx->pix_fmt) {
        case AV_PIX_FMT_YUV420P:
            allocSurf.bufferFmt = NV_ENC_BUFFER_FORMAT_YV12_PL;
            break;

        case AV_PIX_FMT_NV12:
            allocSurf.bufferFmt = NV_ENC_BUFFER_FORMAT_NV12_PL;
            break;

        case AV_PIX_FMT_YUV444P:
            allocSurf.bufferFmt = NV_ENC_BUFFER_FORMAT_YUV444_PL;
            break;

        default:
            av_log(avctx, AV_LOG_FATAL, "Invalid input pixel format\n");
            res = AVERROR(EINVAL);
            goto error;
        }

        nv_status = p_nvenc->nvEncCreateInputBuffer(ctx->nvencoder, &allocSurf);
        if (nv_status != NV_ENC_SUCCESS) {
            av_log(avctx, AV_LOG_FATAL, "CreateInputBuffer failed\n");
            res = AVERROR_EXTERNAL;
            goto error;
        }

        ctx->input_surfaces[surfaceCount].lockCount = 0;
        ctx->input_surfaces[surfaceCount].input_surface = allocSurf.inputBuffer;
        ctx->input_surfaces[surfaceCount].format = allocSurf.bufferFmt;
        ctx->input_surfaces[surfaceCount].width = allocSurf.width;
        ctx->input_surfaces[surfaceCount].height = allocSurf.height;

        /* 1MB is large enough to hold most output frames. NVENC increases this automaticaly if it's not enough. */
        allocOut.size = 1024 * 1024;

        allocOut.memoryHeap = NV_ENC_MEMORY_HEAP_SYSMEM_CACHED;

        nv_status = p_nvenc->nvEncCreateBitstreamBuffer(ctx->nvencoder, &allocOut);
        if (nv_status != NV_ENC_SUCCESS) {
            av_log(avctx, AV_LOG_FATAL, "CreateBitstreamBuffer failed\n");
            ctx->output_surfaces[surfaceCount++].output_surface = NULL;
            res = AVERROR_EXTERNAL;
            goto error;
        }

        ctx->output_surfaces[surfaceCount].output_surface = allocOut.bitstreamBuffer;
        ctx->output_surfaces[surfaceCount].size = allocOut.size;
        ctx->output_surfaces[surfaceCount].busy = 0;
    }

    if (avctx->flags & CODEC_FLAG_GLOBAL_HEADER) {
        uint32_t outSize = 0;
        char tmpHeader[256];
        NV_ENC_SEQUENCE_PARAM_PAYLOAD payload = { 0 };
        payload.version = NV_ENC_SEQUENCE_PARAM_PAYLOAD_VER;

        payload.spsppsBuffer = tmpHeader;
        payload.inBufferSize = sizeof(tmpHeader);
        payload.outSPSPPSPayloadSize = &outSize;

        nv_status = p_nvenc->nvEncGetSequenceParams(ctx->nvencoder, &payload);
        if (nv_status != NV_ENC_SUCCESS) {
            av_log(avctx, AV_LOG_FATAL, "GetSequenceParams failed\n");
            goto error;
        }

        avctx->extradata_size = outSize;
        avctx->extradata = av_mallocz(outSize + FF_INPUT_BUFFER_PADDING_SIZE);

        if (!avctx->extradata) {
            res = AVERROR(ENOMEM);
            goto error;
        }

        memcpy(avctx->extradata, tmpHeader, outSize);
    }

    if (ctx->encode_config.frameIntervalP > 1)
        avctx->has_b_frames = 2;

    if (ctx->encode_config.rcParams.averageBitRate > 0)
        avctx->bit_rate = ctx->encode_config.rcParams.averageBitRate;

    return 0;

error:

    for (i = 0; i < surfaceCount; ++i) {
        p_nvenc->nvEncDestroyInputBuffer(ctx->nvencoder, ctx->input_surfaces[i].input_surface);
        if (ctx->output_surfaces[i].output_surface)
            p_nvenc->nvEncDestroyBitstreamBuffer(ctx->nvencoder, ctx->output_surfaces[i].output_surface);
    }

    if (ctx->nvencoder)
        p_nvenc->nvEncDestroyEncoder(ctx->nvencoder);

    if (ctx->cu_context)
        dl_fn->cu_ctx_destroy(ctx->cu_context);

    nvenc_unload_nvenc(avctx);

    ctx->nvencoder = NULL;
    ctx->cu_context = NULL;

    return res;
}

static av_cold int nvenc_encode_close(AVCodecContext *avctx)
{
    NvencContext *ctx = avctx->priv_data;
    NvencDynLoadFunctions *dl_fn = &ctx->nvenc_dload_funcs;
    NV_ENCODE_API_FUNCTION_LIST *p_nvenc = &dl_fn->nvenc_funcs;
    int i;

    av_freep(&ctx->timestamp_list.data);
    av_freep(&ctx->output_surface_ready_queue.data);
    av_freep(&ctx->output_surface_queue.data);

    for (i = 0; i < ctx->max_surface_count; ++i) {
        p_nvenc->nvEncDestroyInputBuffer(ctx->nvencoder, ctx->input_surfaces[i].input_surface);
        p_nvenc->nvEncDestroyBitstreamBuffer(ctx->nvencoder, ctx->output_surfaces[i].output_surface);
    }
    ctx->max_surface_count = 0;

    p_nvenc->nvEncDestroyEncoder(ctx->nvencoder);
    ctx->nvencoder = NULL;

    dl_fn->cu_ctx_destroy(ctx->cu_context);
    ctx->cu_context = NULL;

    nvenc_unload_nvenc(avctx);

    return 0;
}

static int process_output_surface(AVCodecContext *avctx, AVPacket *pkt, AVFrame *coded_frame, NvencOutputSurface *tmpoutsurf)
{
    NvencContext *ctx = avctx->priv_data;
    NvencDynLoadFunctions *dl_fn = &ctx->nvenc_dload_funcs;
    NV_ENCODE_API_FUNCTION_LIST *p_nvenc = &dl_fn->nvenc_funcs;

    uint32_t slice_mode_data;
    uint32_t *slice_offsets;
    NV_ENC_LOCK_BITSTREAM lock_params = { 0 };
    NVENCSTATUS nv_status;
    int res = 0;

    switch (avctx->codec->id) {
    case AV_CODEC_ID_H264:
      slice_mode_data = ctx->encode_config.encodeCodecConfig.h264Config.sliceModeData;
      break;
    case AV_CODEC_ID_H265:
      slice_mode_data = ctx->encode_config.encodeCodecConfig.hevcConfig.sliceModeData;
      break;
    default:
      av_log(avctx, AV_LOG_ERROR, "nvenc: Unknown codec name\n");
      res = AVERROR(EINVAL);
      goto error;
    }
    slice_offsets = av_mallocz(slice_mode_data * sizeof(*slice_offsets));

    if (!slice_offsets)
        return AVERROR(ENOMEM);

    lock_params.version = NV_ENC_LOCK_BITSTREAM_VER;

    lock_params.doNotWait = 0;
    lock_params.outputBitstream = tmpoutsurf->output_surface;
    lock_params.sliceOffsets = slice_offsets;

    nv_status = p_nvenc->nvEncLockBitstream(ctx->nvencoder, &lock_params);
    if (nv_status != NV_ENC_SUCCESS) {
        av_log(avctx, AV_LOG_ERROR, "Failed locking bitstream buffer\n");
        res = AVERROR_EXTERNAL;
        goto error;
    }

    if (res = ff_alloc_packet2(avctx, pkt, lock_params.bitstreamSizeInBytes)) {
        p_nvenc->nvEncUnlockBitstream(ctx->nvencoder, tmpoutsurf->output_surface);
        goto error;
    }

    memcpy(pkt->data, lock_params.bitstreamBufferPtr, lock_params.bitstreamSizeInBytes);

    nv_status = p_nvenc->nvEncUnlockBitstream(ctx->nvencoder, tmpoutsurf->output_surface);
    if (nv_status != NV_ENC_SUCCESS)
        av_log(avctx, AV_LOG_ERROR, "Failed unlocking bitstream buffer, expect the gates of mordor to open\n");

    switch (lock_params.pictureType) {
    case NV_ENC_PIC_TYPE_IDR:
        pkt->flags |= AV_PKT_FLAG_KEY;
<<<<<<< HEAD
=======
#if FF_API_CODED_FRAME
FF_DISABLE_DEPRECATION_WARNINGS
    case NV_ENC_PIC_TYPE_INTRA_REFRESH:
>>>>>>> 40cf1bba
    case NV_ENC_PIC_TYPE_I:
        avctx->coded_frame->pict_type = AV_PICTURE_TYPE_I;
        break;
    case NV_ENC_PIC_TYPE_P:
        avctx->coded_frame->pict_type = AV_PICTURE_TYPE_P;
        break;
    case NV_ENC_PIC_TYPE_B:
        avctx->coded_frame->pict_type = AV_PICTURE_TYPE_B;
        break;
    case NV_ENC_PIC_TYPE_BI:
        avctx->coded_frame->pict_type = AV_PICTURE_TYPE_BI;
        break;
<<<<<<< HEAD
    default:
        av_log(avctx, AV_LOG_ERROR, "Unknown picture type encountered, expect the output to be broken.\n");
        av_log(avctx, AV_LOG_ERROR, "Please report this error and include as much information on how to reproduce it as possible.\n");
        res = AVERROR_EXTERNAL;
        goto error;
=======
FF_ENABLE_DEPRECATION_WARNINGS
#endif
>>>>>>> 40cf1bba
    }

    pkt->pts = lock_params.outputTimeStamp;
    pkt->dts = timestamp_queue_dequeue(&ctx->timestamp_list);

    /* when there're b frame(s), set dts offset */
    if (ctx->encode_config.frameIntervalP >= 2)
        pkt->dts -= 1;

    if (pkt->dts > pkt->pts)
        pkt->dts = pkt->pts;

    if (ctx->last_dts != AV_NOPTS_VALUE && pkt->dts <= ctx->last_dts)
        pkt->dts = ctx->last_dts + 1;

    ctx->last_dts = pkt->dts;

    av_free(slice_offsets);

    return 0;

error:

    av_free(slice_offsets);
    timestamp_queue_dequeue(&ctx->timestamp_list);

    return res;
}

static int nvenc_encode_frame(AVCodecContext *avctx, AVPacket *pkt,
    const AVFrame *frame, int *got_packet)
{
    NVENCSTATUS nv_status;
    NvencOutputSurface *tmpoutsurf;
    int res, i = 0;

    NvencContext *ctx = avctx->priv_data;
    NvencDynLoadFunctions *dl_fn = &ctx->nvenc_dload_funcs;
    NV_ENCODE_API_FUNCTION_LIST *p_nvenc = &dl_fn->nvenc_funcs;

    NV_ENC_PIC_PARAMS pic_params = { 0 };
    pic_params.version = NV_ENC_PIC_PARAMS_VER;

    if (frame) {
        NV_ENC_LOCK_INPUT_BUFFER lockBufferParams = { 0 };
        NvencInputSurface *inSurf = NULL;

        for (i = 0; i < ctx->max_surface_count; ++i) {
            if (!ctx->input_surfaces[i].lockCount) {
                inSurf = &ctx->input_surfaces[i];
                break;
            }
        }

        av_assert0(inSurf);

        inSurf->lockCount = 1;

        lockBufferParams.version = NV_ENC_LOCK_INPUT_BUFFER_VER;
        lockBufferParams.inputBuffer = inSurf->input_surface;

        nv_status = p_nvenc->nvEncLockInputBuffer(ctx->nvencoder, &lockBufferParams);
        if (nv_status != NV_ENC_SUCCESS) {
            av_log(avctx, AV_LOG_ERROR, "Failed locking nvenc input buffer\n");
            return 0;
        }

        if (avctx->pix_fmt == AV_PIX_FMT_YUV420P) {
            uint8_t *buf = lockBufferParams.bufferDataPtr;

            av_image_copy_plane(buf, lockBufferParams.pitch,
                frame->data[0], frame->linesize[0],
                avctx->width, avctx->height);

            buf += inSurf->height * lockBufferParams.pitch;

            av_image_copy_plane(buf, lockBufferParams.pitch >> 1,
                frame->data[2], frame->linesize[2],
                avctx->width >> 1, avctx->height >> 1);

            buf += (inSurf->height * lockBufferParams.pitch) >> 2;

            av_image_copy_plane(buf, lockBufferParams.pitch >> 1,
                frame->data[1], frame->linesize[1],
                avctx->width >> 1, avctx->height >> 1);
        } else if (avctx->pix_fmt == AV_PIX_FMT_NV12) {
            uint8_t *buf = lockBufferParams.bufferDataPtr;

            av_image_copy_plane(buf, lockBufferParams.pitch,
                frame->data[0], frame->linesize[0],
                avctx->width, avctx->height);

            buf += inSurf->height * lockBufferParams.pitch;

            av_image_copy_plane(buf, lockBufferParams.pitch,
                frame->data[1], frame->linesize[1],
                avctx->width, avctx->height >> 1);
        } else if (avctx->pix_fmt == AV_PIX_FMT_YUV444P) {
            uint8_t *buf = lockBufferParams.bufferDataPtr;

            av_image_copy_plane(buf, lockBufferParams.pitch,
                frame->data[0], frame->linesize[0],
                avctx->width, avctx->height);

            buf += inSurf->height * lockBufferParams.pitch;

            av_image_copy_plane(buf, lockBufferParams.pitch,
                frame->data[1], frame->linesize[1],
                avctx->width, avctx->height);

            buf += inSurf->height * lockBufferParams.pitch;

            av_image_copy_plane(buf, lockBufferParams.pitch,
                frame->data[2], frame->linesize[2],
                avctx->width, avctx->height);
        } else {
            av_log(avctx, AV_LOG_FATAL, "Invalid pixel format!\n");
            return AVERROR(EINVAL);
        }

        nv_status = p_nvenc->nvEncUnlockInputBuffer(ctx->nvencoder, inSurf->input_surface);
        if (nv_status != NV_ENC_SUCCESS) {
            av_log(avctx, AV_LOG_FATAL, "Failed unlocking input buffer!\n");
            return AVERROR_EXTERNAL;
        }

        for (i = 0; i < ctx->max_surface_count; ++i)
            if (!ctx->output_surfaces[i].busy)
                break;

        if (i == ctx->max_surface_count) {
            inSurf->lockCount = 0;
            av_log(avctx, AV_LOG_FATAL, "No free output surface found!\n");
            return AVERROR_EXTERNAL;
        }

        ctx->output_surfaces[i].input_surface = inSurf;

        pic_params.inputBuffer = inSurf->input_surface;
        pic_params.bufferFmt = inSurf->format;
        pic_params.inputWidth = avctx->width;
        pic_params.inputHeight = avctx->height;
        pic_params.outputBitstream = ctx->output_surfaces[i].output_surface;
        pic_params.completionEvent = 0;

        if (avctx->flags & CODEC_FLAG_INTERLACED_DCT) {
            if (frame->top_field_first) {
                pic_params.pictureStruct = NV_ENC_PIC_STRUCT_FIELD_TOP_BOTTOM;
            } else {
                pic_params.pictureStruct = NV_ENC_PIC_STRUCT_FIELD_BOTTOM_TOP;
            }
        } else {
            pic_params.pictureStruct = NV_ENC_PIC_STRUCT_FRAME;
        }

        pic_params.encodePicFlags = 0;
        pic_params.inputTimeStamp = frame->pts;
        pic_params.inputDuration = 0;
        switch (avctx->codec->id) {
        case AV_CODEC_ID_H264:
          pic_params.codecPicParams.h264PicParams.sliceMode = ctx->encode_config.encodeCodecConfig.h264Config.sliceMode;
          pic_params.codecPicParams.h264PicParams.sliceModeData = ctx->encode_config.encodeCodecConfig.h264Config.sliceModeData;
          break;
        case AV_CODEC_ID_H265:
          pic_params.codecPicParams.hevcPicParams.sliceMode = ctx->encode_config.encodeCodecConfig.hevcConfig.sliceMode;
          pic_params.codecPicParams.hevcPicParams.sliceModeData = ctx->encode_config.encodeCodecConfig.hevcConfig.sliceModeData;
          break;
        default:
          av_log(avctx, AV_LOG_ERROR, "nvenc: Unknown codec name\n");
          return AVERROR(EINVAL);
        }

        res = timestamp_queue_enqueue(&ctx->timestamp_list, frame->pts);

        if (res)
            return res;
    } else {
        pic_params.encodePicFlags = NV_ENC_PIC_FLAG_EOS;
    }

    nv_status = p_nvenc->nvEncEncodePicture(ctx->nvencoder, &pic_params);

    if (frame && nv_status == NV_ENC_ERR_NEED_MORE_INPUT) {
        res = out_surf_queue_enqueue(&ctx->output_surface_queue, &ctx->output_surfaces[i]);

        if (res)
            return res;

        ctx->output_surfaces[i].busy = 1;
    }

    if (nv_status != NV_ENC_SUCCESS && nv_status != NV_ENC_ERR_NEED_MORE_INPUT) {
        av_log(avctx, AV_LOG_ERROR, "EncodePicture failed!\n");
        return AVERROR_EXTERNAL;
    }

    if (nv_status != NV_ENC_ERR_NEED_MORE_INPUT) {
        while (ctx->output_surface_queue.count) {
            tmpoutsurf = out_surf_queue_dequeue(&ctx->output_surface_queue);
            res = out_surf_queue_enqueue(&ctx->output_surface_ready_queue, tmpoutsurf);

            if (res)
                return res;
        }

        if (frame) {
            res = out_surf_queue_enqueue(&ctx->output_surface_ready_queue, &ctx->output_surfaces[i]);

            if (res)
                return res;

            ctx->output_surfaces[i].busy = 1;
        }
    }

    if (ctx->output_surface_ready_queue.count) {
        tmpoutsurf = out_surf_queue_dequeue(&ctx->output_surface_ready_queue);

        res = process_output_surface(avctx, pkt, avctx->coded_frame, tmpoutsurf);

        if (res)
            return res;

        tmpoutsurf->busy = 0;
        av_assert0(tmpoutsurf->input_surface->lockCount);
        tmpoutsurf->input_surface->lockCount--;

        *got_packet = 1;
    } else {
        *got_packet = 0;
    }

    return 0;
}

static const enum AVPixelFormat pix_fmts_nvenc[] = {
    AV_PIX_FMT_YUV420P,
    AV_PIX_FMT_NV12,
    AV_PIX_FMT_YUV444P,
    AV_PIX_FMT_NONE
};

#define OFFSET(x) offsetof(NvencContext, x)
#define VE AV_OPT_FLAG_VIDEO_PARAM | AV_OPT_FLAG_ENCODING_PARAM
static const AVOption options[] = {
    { "preset", "Set the encoding preset (one of hq, hp, bd, ll, llhq, llhp, default)", OFFSET(preset), AV_OPT_TYPE_STRING, { .str = "hq" }, 0, 0, VE },
    { "profile", "Set the encoding profile (high, main or baseline)", OFFSET(profile), AV_OPT_TYPE_STRING, { 0 }, 0, 0, VE },
    { "level", "Set the encoding level restriction (auto, 1.0, 1.0b, 1.1, 1.2, ..., 4.2, 5.0, 5.1)", OFFSET(level), AV_OPT_TYPE_STRING, { 0 }, 0, 0, VE },
    { "tier", "Set the encoding tier (main or high)", OFFSET(tier), AV_OPT_TYPE_STRING, { 0 }, 0, 0, VE },
    { "cbr", "Use cbr encoding mode", OFFSET(cbr), AV_OPT_TYPE_INT, { .i64 = 0 }, 0, 1, VE },
    { "2pass", "Use 2pass cbr encoding mode (low latency mode only)", OFFSET(twopass), AV_OPT_TYPE_INT, { .i64 = -1 }, -1, 1, VE },
    { "gpu", "Selects which NVENC capable GPU to use. First GPU is 0, second is 1, and so on.", OFFSET(gpu), AV_OPT_TYPE_INT, { .i64 = 0 }, 0, INT_MAX, VE },
    { NULL }
};

static const AVCodecDefault nvenc_defaults[] = {
    { "b", "0" },
    { "qmin", "-1" },
    { "qmax", "-1" },
    { "qdiff", "-1" },
    { "qblur", "-1" },
    { "qcomp", "-1" },
    { NULL },
};

#if CONFIG_NVENC_ENCODER
static const AVClass nvenc_class = {
    .class_name = "nvenc",
    .item_name = av_default_item_name,
    .option = options,
    .version = LIBAVUTIL_VERSION_INT,
};

AVCodec ff_nvenc_encoder = {
    .name = "nvenc",
    .long_name = NULL_IF_CONFIG_SMALL("Nvidia NVENC h264 encoder"),
    .type = AVMEDIA_TYPE_VIDEO,
    .id = AV_CODEC_ID_H264,
    .priv_data_size = sizeof(NvencContext),
    .init = nvenc_encode_init,
    .encode2 = nvenc_encode_frame,
    .close = nvenc_encode_close,
    .capabilities = CODEC_CAP_DELAY,
    .priv_class = &nvenc_class,
    .defaults = nvenc_defaults,
    .pix_fmts = pix_fmts_nvenc,
};
#endif

/* Add an alias for nvenc_h264 */
#if CONFIG_NVENC_H264_ENCODER
static const AVClass nvenc_h264_class = {
    .class_name = "nvenc_h264",
    .item_name = av_default_item_name,
    .option = options,
    .version = LIBAVUTIL_VERSION_INT,
};

AVCodec ff_nvenc_h264_encoder = {
    .name = "nvenc_h264",
    .long_name = NULL_IF_CONFIG_SMALL("Nvidia NVENC h264 encoder"),
    .type = AVMEDIA_TYPE_VIDEO,
    .id = AV_CODEC_ID_H264,
    .priv_data_size = sizeof(NvencContext),
    .init = nvenc_encode_init,
    .encode2 = nvenc_encode_frame,
    .close = nvenc_encode_close,
    .capabilities = CODEC_CAP_DELAY,
    .priv_class = &nvenc_h264_class,
    .defaults = nvenc_defaults,
    .pix_fmts = pix_fmts_nvenc,
};
#endif

#if CONFIG_NVENC_HEVC_ENCODER
static const AVClass nvenc_hevc_class = {
    .class_name = "nvenc_hevc",
    .item_name = av_default_item_name,
    .option = options,
    .version = LIBAVUTIL_VERSION_INT,
};

AVCodec ff_nvenc_hevc_encoder = {
    .name = "nvenc_hevc",
    .long_name = NULL_IF_CONFIG_SMALL("Nvidia NVENC hevc encoder"),
    .type = AVMEDIA_TYPE_VIDEO,
    .id = AV_CODEC_ID_H265,
    .priv_data_size = sizeof(NvencContext),
    .init = nvenc_encode_init,
    .encode2 = nvenc_encode_frame,
    .close = nvenc_encode_close,
    .capabilities = CODEC_CAP_DELAY,
    .priv_class = &nvenc_hevc_class,
    .defaults = nvenc_defaults,
    .pix_fmts = pix_fmts_nvenc,
};
#endif<|MERGE_RESOLUTION|>--- conflicted
+++ resolved
@@ -1137,12 +1137,8 @@
     switch (lock_params.pictureType) {
     case NV_ENC_PIC_TYPE_IDR:
         pkt->flags |= AV_PKT_FLAG_KEY;
-<<<<<<< HEAD
-=======
 #if FF_API_CODED_FRAME
 FF_DISABLE_DEPRECATION_WARNINGS
-    case NV_ENC_PIC_TYPE_INTRA_REFRESH:
->>>>>>> 40cf1bba
     case NV_ENC_PIC_TYPE_I:
         avctx->coded_frame->pict_type = AV_PICTURE_TYPE_I;
         break;
@@ -1155,16 +1151,13 @@
     case NV_ENC_PIC_TYPE_BI:
         avctx->coded_frame->pict_type = AV_PICTURE_TYPE_BI;
         break;
-<<<<<<< HEAD
     default:
         av_log(avctx, AV_LOG_ERROR, "Unknown picture type encountered, expect the output to be broken.\n");
         av_log(avctx, AV_LOG_ERROR, "Please report this error and include as much information on how to reproduce it as possible.\n");
         res = AVERROR_EXTERNAL;
         goto error;
-=======
 FF_ENABLE_DEPRECATION_WARNINGS
 #endif
->>>>>>> 40cf1bba
     }
 
     pkt->pts = lock_params.outputTimeStamp;
