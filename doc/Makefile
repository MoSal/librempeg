LIBRARIES-$(CONFIG_AVUTIL)     += libavutil
LIBRARIES-$(CONFIG_SWSCALE)    += libswscale
LIBRARIES-$(CONFIG_SWRESAMPLE) += libswresample
LIBRARIES-$(CONFIG_AVCODEC)    += libavcodec
LIBRARIES-$(CONFIG_AVFORMAT)   += libavformat
LIBRARIES-$(CONFIG_AVDEVICE)   += libavdevice
LIBRARIES-$(CONFIG_AVFILTER)   += libavfilter

COMPONENTS-$(CONFIG_AVUTIL)     += ffmpeg-utils
COMPONENTS-$(CONFIG_SWSCALE)    += ffmpeg-scaler
COMPONENTS-$(CONFIG_SWRESAMPLE) += ffmpeg-resampler
COMPONENTS-$(CONFIG_AVCODEC)    += ffmpeg-codecs ffmpeg-bitstream-filters
COMPONENTS-$(CONFIG_AVFORMAT)   += ffmpeg-formats ffmpeg-protocols
COMPONENTS-$(CONFIG_AVDEVICE)   += ffmpeg-devices
COMPONENTS-$(CONFIG_AVFILTER)   += ffmpeg-filters

MANPAGES1   = $(AVPROGS-yes:%=doc/%.1)    $(AVPROGS-yes:%=doc/%-all.1)    $(COMPONENTS-yes:%=doc/%.1)
MANPAGES3   = $(LIBRARIES-yes:%=doc/%.3)
MANPAGES    = $(MANPAGES1) $(MANPAGES3)
PODPAGES    = $(AVPROGS-yes:%=doc/%.pod)  $(AVPROGS-yes:%=doc/%-all.pod)  $(COMPONENTS-yes:%=doc/%.pod)  $(LIBRARIES-yes:%=doc/%.pod)
HTMLPAGES   = $(AVPROGS-yes:%=doc/%.html) $(AVPROGS-yes:%=doc/%-all.html) $(COMPONENTS-yes:%=doc/%.html) $(LIBRARIES-yes:%=doc/%.html) \
              doc/developer.html                                        \
              doc/faq.html                                              \
              doc/fate.html                                             \
              doc/general.html                                          \
              doc/git-howto.html                                        \
              doc/nut.html                                              \
              doc/platform.html                                         \

TXTPAGES    = doc/fate.txt                                              \


DOCS-$(CONFIG_HTMLPAGES) += $(HTMLPAGES)
DOCS-$(CONFIG_PODPAGES)  += $(PODPAGES)
DOCS-$(CONFIG_MANPAGES)  += $(MANPAGES)
DOCS-$(CONFIG_TXTPAGES)  += $(TXTPAGES)
DOCS = $(DOCS-yes)

<<<<<<< HEAD
DOC_EXAMPLES-$(CONFIG_MUXING_EXAMPLE)           += muxing
ALL_DOC_EXAMPLES = muxing
=======
DOC_EXAMPLES-$(CONFIG_OUTPUT_EXAMPLE)           += output
DOC_EXAMPLES-$(CONFIG_TRANSCODE_AAC_EXAMPLE)    += transcode_aac
ALL_DOC_EXAMPLES = output transcode_aac
>>>>>>> 10421bcf

DOC_EXAMPLES     := $(DOC_EXAMPLES-yes:%=doc/examples/%$(PROGSSUF)$(EXESUF))
ALL_DOC_EXAMPLES := $(ALL_DOC_EXAMPLES:%=doc/examples/%$(PROGSSUF)$(EXESUF))
PROGS            += $(DOC_EXAMPLES)

all-$(CONFIG_DOC): doc

doc: documentation

apidoc: doc/doxy/html
documentation: $(DOCS)

examples: $(DOC_EXAMPLES)

TEXIDEP = awk '/^@(verbatim)?include/ { printf "$@: $(@D)/%s\n", $$2 }' <$< >$(@:%=%.d)

doc/%.txt: TAG = TXT
doc/%.txt: doc/%.texi
	$(Q)$(TEXIDEP)
	$(M)makeinfo --force --no-headers -o $@ $< 2>/dev/null

GENTEXI  = format codec
GENTEXI := $(GENTEXI:%=doc/avoptions_%.texi)

$(GENTEXI): TAG = GENTEXI
$(GENTEXI): doc/avoptions_%.texi: doc/print_options$(HOSTEXESUF)
	$(M)doc/print_options $* > $@

doc/%.html: TAG = HTML
doc/%.html: doc/%.texi $(SRC_PATH)/doc/t2h.init $(GENTEXI)
	$(Q)$(TEXIDEP)
	$(M)texi2html -I doc -monolithic --D=config-not-all --init-file $(SRC_PATH)/doc/t2h.init --output $@ $<

doc/%-all.html: TAG = HTML
doc/%-all.html: doc/%.texi $(SRC_PATH)/doc/t2h.init $(GENTEXI)
	$(Q)$(TEXIDEP)
	$(M)texi2html -I doc -monolithic --D=config-all --init-file $(SRC_PATH)/doc/t2h.init --output $@ $<

doc/%.pod: TAG = POD
doc/%.pod: doc/%.texi $(SRC_PATH)/doc/texi2pod.pl $(GENTEXI)
	$(Q)$(TEXIDEP)
	$(M)perl $(SRC_PATH)/doc/texi2pod.pl -Dconfig-not-all=yes -Idoc $< $@

doc/%-all.pod: TAG = POD
doc/%-all.pod: doc/%.texi $(SRC_PATH)/doc/texi2pod.pl $(GENTEXI)
	$(Q)$(TEXIDEP)
	$(M)perl $(SRC_PATH)/doc/texi2pod.pl -Dconfig-all=yes -Idoc $< $@

doc/%.1 doc/%.3: TAG = MAN
doc/%.1: doc/%.pod $(GENTEXI)
	$(M)pod2man --section=1 --center=" " --release=" " $< > $@
doc/%.3: doc/%.pod $(GENTEXI)
	$(M)pod2man --section=3 --center=" " --release=" " $< > $@

$(DOCS) doc/doxy/html: | doc/
$(DOC_EXAMPLES:%=%.o): | doc/examples
OBJDIRS += doc/examples

doc/doxy/html: $(SRC_PATH)/doc/Doxyfile $(INSTHEADERS)
	$(M)$(SRC_PATH)/doc/doxy-wrapper.sh $(SRC_PATH) $^

install-doc: install-html install-man

install-html:

install-man:

ifdef CONFIG_HTMLPAGES
install-progs-$(CONFIG_DOC): install-html

install-html: $(HTMLPAGES)
	$(Q)mkdir -p "$(DOCDIR)"
	$(INSTALL) -m 644 $(HTMLPAGES) "$(DOCDIR)"
endif

ifdef CONFIG_MANPAGES
install-progs-$(CONFIG_DOC): install-man

install-man: $(MANPAGES)
	$(Q)mkdir -p "$(MANDIR)/man1"
	$(INSTALL) -m 644 $(MANPAGES1) "$(MANDIR)/man1"
	$(Q)mkdir -p "$(MANDIR)/man3"
	$(INSTALL) -m 644 $(MANPAGES3) "$(MANDIR)/man3"
endif

uninstall: uninstall-doc

uninstall-doc: uninstall-html uninstall-man

uninstall-html:
	$(RM) -r "$(DOCDIR)"

uninstall-man:
	$(RM) $(addprefix "$(MANDIR)/man1/",$(AVPROGS-yes:%=%.1) $(AVPROGS-yes:%=%-all.1) $(COMPONENTS-yes:%=%.1))
	$(RM) $(addprefix "$(MANDIR)/man3/",$(LIBRARIES-yes:%=%.3))

clean:: docclean

distclean:: docclean
	$(RM) doc/config.texi

docclean:
	$(RM) $(ALL_DOC_EXAMPLES)
	$(RM) $(CLEANSUFFIXES:%=doc/%) $(CLEANSUFFIXES:%=doc/examples/%)
	$(RM) $(TXTPAGES) doc/*.html doc/*.pod doc/*.1 doc/*.3 doc/avoptions_*.texi
	$(RM) -r doc/doxy/html

-include $(wildcard $(DOCS:%=%.d))

.PHONY: apidoc doc documentation<|MERGE_RESOLUTION|>--- conflicted
+++ resolved
@@ -36,14 +36,9 @@
 DOCS-$(CONFIG_TXTPAGES)  += $(TXTPAGES)
 DOCS = $(DOCS-yes)
 
-<<<<<<< HEAD
 DOC_EXAMPLES-$(CONFIG_MUXING_EXAMPLE)           += muxing
-ALL_DOC_EXAMPLES = muxing
-=======
-DOC_EXAMPLES-$(CONFIG_OUTPUT_EXAMPLE)           += output
 DOC_EXAMPLES-$(CONFIG_TRANSCODE_AAC_EXAMPLE)    += transcode_aac
-ALL_DOC_EXAMPLES = output transcode_aac
->>>>>>> 10421bcf
+ALL_DOC_EXAMPLES = muxing transcode_aac
 
 DOC_EXAMPLES     := $(DOC_EXAMPLES-yes:%=doc/examples/%$(PROGSSUF)$(EXESUF))
 ALL_DOC_EXAMPLES := $(ALL_DOC_EXAMPLES:%=doc/examples/%$(PROGSSUF)$(EXESUF))
